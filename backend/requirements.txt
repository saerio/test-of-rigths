fastapi==0.115.7
uvicorn[standard]==0.30.6
pydantic==2.10.6
python-multipart==0.0.18

python-socketio==5.11.3
python-jose==3.4.0
passlib[bcrypt]==1.7.4

requests==2.32.3
aiohttp==3.11.11
async-timeout
aiocache
aiofiles

sqlalchemy==2.0.32
alembic==1.14.0
peewee==3.17.8
peewee-migrate==1.12.2
psycopg2-binary==2.9.9
pgvector==0.3.5
PyMySQL==1.1.1
bcrypt==4.2.0

pymongo
redis
boto3==1.35.53

argon2-cffi==23.1.0
APScheduler==3.10.4

RestrictedPython==8.0

# AI libraries
openai
anthropic
google-generativeai==0.7.2
tiktoken

langchain==0.3.7
langchain-community==0.3.7

fake-useragent==1.5.1
chromadb==0.6.2
pymilvus==2.5.0
qdrant-client~=1.12.0
opensearch-py==2.8.0
playwright==1.49.1 # Caution: version must match docker-compose.playwright.yaml

transformers
sentence-transformers==3.3.1
colbert-ai==0.2.21
einops==0.8.0


ftfy==6.2.3
pypdf==4.3.1
fpdf2==2.8.2
pymdown-extensions==10.14.2
docx2txt==0.8
python-pptx==1.0.0
unstructured==0.16.17
nltk==3.9.1
Markdown==3.7
pypandoc==1.13
pandas==2.2.3
openpyxl==3.1.5
pyxlsb==1.0.10
xlrd==2.0.1
validators==0.34.0
psutil
sentencepiece
soundfile==0.13.1

opencv-python-headless==4.11.0.86
rapidocr-onnxruntime==1.3.24
rank-bm25==0.2.2

faster-whisper==1.1.1

PyJWT[crypto]==2.10.1
authlib==1.4.1

black==24.8.0
langfuse==2.44.0
youtube-transcript-api==0.6.3
pytube==15.0.0

extract_msg
pydub
duckduckgo-search~=7.3.2

## Google Drive
google-api-python-client
google-auth-httplib2
google-auth-oauthlib

## Tests
docker~=7.1.0
pytest~=8.3.2
pytest-docker~=3.1.1

googleapis-common-protos==1.63.2
google-cloud-storage==2.19.0

azure-identity==1.20.0
azure-storage-blob==12.24.1


## LDAP
ldap3==2.9.1

<<<<<<< HEAD
# OCR + Vision PDfs
mistralai==1.5.0
PyMuPDF==1.25.3
pytesseract==0.3.13
=======
## Firecrawl
firecrawl-py==1.12.0
>>>>>>> 6fedd72e
<|MERGE_RESOLUTION|>--- conflicted
+++ resolved
@@ -110,12 +110,10 @@
 ## LDAP
 ldap3==2.9.1
 
-<<<<<<< HEAD
 # OCR + Vision PDfs
 mistralai==1.5.0
 PyMuPDF==1.25.3
 pytesseract==0.3.13
-=======
+
 ## Firecrawl
-firecrawl-py==1.12.0
->>>>>>> 6fedd72e
+firecrawl-py==1.12.0