import requests
import logging
from open_webui.retrieval.loaders.mistralPdfLoader import MistralVisionPDFLoader
import ftfy
import sys
 
from langchain_community.document_loaders import (
    AzureAIDocumentIntelligenceLoader,
    BSHTMLLoader,
    CSVLoader,
    Docx2txtLoader,
    OutlookMessageLoader,
    PyPDFLoader,
    TextLoader,
    UnstructuredEPubLoader,
    UnstructuredExcelLoader,
    UnstructuredMarkdownLoader,
    UnstructuredPowerPointLoader,
    UnstructuredRSTLoader,
    UnstructuredXMLLoader,
    YoutubeLoader,
)
from langchain_core.documents import Document

from open_webui.retrieval.loaders.mistral import MistralLoader

from open_webui.env import SRC_LOG_LEVELS, GLOBAL_LOG_LEVEL

logging.basicConfig(stream=sys.stdout, level=GLOBAL_LOG_LEVEL)
log = logging.getLogger(__name__)
log.setLevel(SRC_LOG_LEVELS["RAG"])

known_source_ext = [
    "go",
    "py",
    "java",
    "sh",
    "bat",
    "ps1",
    "cmd",
    "js",
    "ts",
    "css",
    "cpp",
    "hpp",
    "h",
    "c",
    "cs",
    "sql",
    "log",
    "ini",
    "pl",
    "pm",
    "r",
    "dart",
    "dockerfile",
    "env",
    "php",
    "hs",
    "hsc",
    "lua",
    "nginxconf",
    "conf",
    "m",
    "mm",
    "plsql",
    "perl",
    "rb",
    "rs",
    "db2",
    "scala",
    "bash",
    "swift",
    "vue",
    "svelte",
    "msg",
    "ex",
    "exs",
    "erl",
    "tsx",
    "jsx",
    "hs",
    "lhs",
    "json",
]


class TikaLoader:
    def __init__(self, url, file_path, mime_type=None):
        self.url = url
        self.file_path = file_path
        self.mime_type = mime_type

    def load(self) -> list[Document]:
        with open(self.file_path, "rb") as f:
            data = f.read()

        if self.mime_type is not None:
            headers = {"Content-Type": self.mime_type}
        else:
            headers = {}

        endpoint = self.url
        if not endpoint.endswith("/"):
            endpoint += "/"
        endpoint += "tika/text"

        r = requests.put(endpoint, data=data, headers=headers)

        if r.ok:
            raw_metadata = r.json()
            text = raw_metadata.get("X-TIKA:content", "<No text content found>").strip()

            if "Content-Type" in raw_metadata:
                headers["Content-Type"] = raw_metadata["Content-Type"]

            log.debug("Tika extracted text: %s", text)

            return [Document(page_content=text, metadata=headers)]
        else:
            raise Exception(f"Error calling Tika: {r.reason}")


class DoclingLoader:
    def __init__(self, url, file_path=None, mime_type=None):
        self.url = url.rstrip("/")
        self.file_path = file_path
        self.mime_type = mime_type

    def load(self) -> list[Document]:
        with open(self.file_path, "rb") as f:
            files = {
                "files": (
                    self.file_path,
                    f,
                    self.mime_type or "application/octet-stream",
                )
            }

            params = {
                "image_export_mode": "placeholder",
                "table_mode": "accurate",
            }

            endpoint = f"{self.url}/v1alpha/convert/file"
            r = requests.post(endpoint, files=files, data=params)

        if r.ok:
            result = r.json()
            document_data = result.get("document", {})
            text = document_data.get("md_content", "<No text content found>")

            metadata = {"Content-Type": self.mime_type} if self.mime_type else {}

            log.debug("Docling extracted text: %s", text)

            return [Document(page_content=text, metadata=metadata)]
        else:
            error_msg = f"Error calling Docling API: {r.reason}"
            if r.text:
                try:
                    error_data = r.json()
                    if "detail" in error_data:
                        error_msg += f" - {error_data['detail']}"
                except Exception:
                    error_msg += f" - {r.text}"
            raise Exception(f"Error calling Docling: {error_msg}")


class Loader:
    def __init__(self, engine: str = "", **kwargs):
        self.engine = engine
        self.kwargs = kwargs

    def load(self, filename: str, file_content_type: str, file_path: str) -> list[Document]:
        loader = self._get_loader(filename, file_content_type, file_path)
        docs = loader.load()

        return [Document(page_content=ftfy.fix_text(doc.page_content), metadata=doc.metadata) for doc in docs]

    def _is_text_file(self, file_ext: str, file_content_type: str) -> bool:
        return file_ext in known_source_ext or (
            file_content_type and file_content_type.find("text/") >= 0
        )

    def _get_loader(self, filename: str, file_content_type: str, file_path: str):
        file_ext = filename.split(".")[-1].lower()

        if self.engine == "tika" and self.kwargs.get("TIKA_SERVER_URL"):
<<<<<<< HEAD
            if file_ext in known_source_ext or (file_content_type and file_content_type.find("text/") >= 0):
=======
            if self._is_text_file(file_ext, file_content_type):
>>>>>>> 63533c9e
                loader = TextLoader(file_path, autodetect_encoding=True)
            else:
                loader = TikaLoader(
                    url=self.kwargs.get("TIKA_SERVER_URL"),
                    file_path=file_path,
                    mime_type=file_content_type,
                )
        elif self.engine == "docling" and self.kwargs.get("DOCLING_SERVER_URL"):
            if self._is_text_file(file_ext, file_content_type):
                loader = TextLoader(file_path, autodetect_encoding=True)
            else:
                loader = DoclingLoader(
                    url=self.kwargs.get("DOCLING_SERVER_URL"),
                    file_path=file_path,
                    mime_type=file_content_type,
                )
        elif (
            self.engine == "document_intelligence"
            and self.kwargs.get("DOCUMENT_INTELLIGENCE_ENDPOINT") != ""
            and self.kwargs.get("DOCUMENT_INTELLIGENCE_KEY") != ""
            and (
                file_ext in ["pdf", "xls", "xlsx", "docx", "ppt", "pptx"]
                or file_content_type
                in [
                    "application/vnd.ms-excel",
                    "application/vnd.openxmlformats-officedocument.spreadsheetml.sheet",
                    "application/vnd.openxmlformats-officedocument.wordprocessingml.document",
                    "application/vnd.ms-powerpoint",
                    "application/vnd.openxmlformats-officedocument.presentationml.presentation",
                ]
            )
        ):
            loader = AzureAIDocumentIntelligenceLoader(
                file_path=file_path,
                api_endpoint=self.kwargs.get("DOCUMENT_INTELLIGENCE_ENDPOINT"),
                api_key=self.kwargs.get("DOCUMENT_INTELLIGENCE_KEY"),
            )
        elif (
            self.engine == "mistral_ocr"
            and self.kwargs.get("MISTRAL_OCR_API_KEY") != ""
            and file_ext
            in ["pdf"]  # Mistral OCR currently only supports PDF and images
        ):
            loader = MistralLoader(
                api_key=self.kwargs.get("MISTRAL_OCR_API_KEY"), file_path=file_path
            )
        else:
            if file_ext == "pdf":
                # loader = PyPDFLoader(
                #     file_path, extract_images=self.kwargs.get("PDF_EXTRACT_IMAGES")
                # )
                loader = MistralVisionPDFLoader(file_path)
            elif file_ext == "csv":
                loader = CSVLoader(file_path, autodetect_encoding=True)
            elif file_ext == "rst":
                loader = UnstructuredRSTLoader(file_path, mode="elements")
            elif file_ext == "xml":
                loader = UnstructuredXMLLoader(file_path)
            elif file_ext in ["htm", "html"]:
                loader = BSHTMLLoader(file_path, open_encoding="unicode_escape")
            elif file_ext == "md":
                loader = TextLoader(file_path, autodetect_encoding=True)
            elif file_content_type == "application/epub+zip":
                loader = UnstructuredEPubLoader(file_path)
            elif file_content_type == "application/vnd.openxmlformats-officedocument.wordprocessingml.document" or file_ext == "docx":
                loader = Docx2txtLoader(file_path)
            elif file_content_type in [
                "application/vnd.ms-excel",
                "application/vnd.openxmlformats-officedocument.spreadsheetml.sheet",
            ] or file_ext in ["xls", "xlsx"]:
                loader = UnstructuredExcelLoader(file_path)
            elif file_content_type in [
                "application/vnd.ms-powerpoint",
                "application/vnd.openxmlformats-officedocument.presentationml.presentation",
            ] or file_ext in ["ppt", "pptx"]:
                loader = UnstructuredPowerPointLoader(file_path)
            elif file_ext == "msg":
                loader = OutlookMessageLoader(file_path)
<<<<<<< HEAD
            elif file_ext in known_source_ext or (file_content_type and file_content_type.find("text/") >= 0):
=======
            elif self._is_text_file(file_ext, file_content_type):
>>>>>>> 63533c9e
                loader = TextLoader(file_path, autodetect_encoding=True)
            else:
                loader = TextLoader(file_path, autodetect_encoding=True)

        return loader<|MERGE_RESOLUTION|>--- conflicted
+++ resolved
@@ -178,6 +178,8 @@
 
         return [Document(page_content=ftfy.fix_text(doc.page_content), metadata=doc.metadata) for doc in docs]
 
+
+
     def _is_text_file(self, file_ext: str, file_content_type: str) -> bool:
         return file_ext in known_source_ext or (
             file_content_type and file_content_type.find("text/") >= 0
@@ -187,11 +189,7 @@
         file_ext = filename.split(".")[-1].lower()
 
         if self.engine == "tika" and self.kwargs.get("TIKA_SERVER_URL"):
-<<<<<<< HEAD
-            if file_ext in known_source_ext or (file_content_type and file_content_type.find("text/") >= 0):
-=======
             if self._is_text_file(file_ext, file_content_type):
->>>>>>> 63533c9e
                 loader = TextLoader(file_path, autodetect_encoding=True)
             else:
                 loader = TikaLoader(
@@ -270,11 +268,7 @@
                 loader = UnstructuredPowerPointLoader(file_path)
             elif file_ext == "msg":
                 loader = OutlookMessageLoader(file_path)
-<<<<<<< HEAD
-            elif file_ext in known_source_ext or (file_content_type and file_content_type.find("text/") >= 0):
-=======
             elif self._is_text_file(file_ext, file_content_type):
->>>>>>> 63533c9e
                 loader = TextLoader(file_path, autodetect_encoding=True)
             else:
                 loader = TextLoader(file_path, autodetect_encoding=True)
