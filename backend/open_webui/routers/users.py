import logging
from typing import Optional

from open_webui.models.auths import Auths
from open_webui.models.groups import Groups
from open_webui.models.chats import Chats
from open_webui.models.users import (
    UserModel,
    UserListResponse,
    UserRoleUpdateForm,
    Users,
    UserSettings,
    UserUpdateForm,
)


from open_webui.socket.main import get_active_status_by_user_id
from open_webui.constants import ERROR_MESSAGES
from open_webui.env import SRC_LOG_LEVELS
from fastapi import APIRouter, Depends, HTTPException, Request, status
from pydantic import BaseModel

from open_webui.utils.auth import get_admin_user, get_password_hash, get_verified_user
from open_webui.utils.access_control import get_permissions, has_permission


log = logging.getLogger(__name__)
log.setLevel(SRC_LOG_LEVELS["MODELS"])

router = APIRouter()

############################
# GetUsers
############################


PAGE_ITEM_COUNT = 10


@router.get("/", response_model=UserListResponse)
async def get_users(
    query: Optional[str] = None,
    order_by: Optional[str] = None,
    direction: Optional[str] = None,
    page: Optional[int] = 1,
    user=Depends(get_verified_user),
):
    limit = PAGE_ITEM_COUNT

    page = max(1, page)
    skip = (page - 1) * limit

    filter = {}
    if query:
        filter["query"] = query
    if order_by:
        filter["order_by"] = order_by
    if direction:
        filter["direction"] = direction

    if user.role == "admin":
        return Users.get_users(filter=filter, skip=skip, limit=limit)
    else:
        return Users.get_users(filter=filter, skip=skip, limit=10)


@router.get("/all", response_model=UserListResponse)
async def get_all_users(user=Depends(get_verified_user)):
    return Users.get_users()


############################
# User Groups
############################


@router.get("/groups")
async def get_user_groups(user=Depends(get_verified_user)):
    return Groups.get_groups_by_member_id(user.id)


############################
# User Permissions
############################


@router.get("/permissions")
async def get_user_permissisions(request: Request, user=Depends(get_verified_user)):
    user_permissions = get_permissions(
        user.id, request.app.state.config.USER_PERMISSIONS
    )

    return user_permissions


############################
# User Default Permissions
############################
class WorkspacePermissions(BaseModel):
    models: bool = False
    knowledge: bool = False
    prompts: bool = False
    tools: bool = False


class SharingPermissions(BaseModel):
    public_models: bool = True
    public_knowledge: bool = True
    public_prompts: bool = True
    public_tools: bool = True


class ChatPermissions(BaseModel):
    controls: bool = True
    file_upload: bool = True
    delete: bool = True
    edit: bool = True
    share: bool = True
    export: bool = True
    stt: bool = True
    tts: bool = True
    call: bool = True
    multiple_models: bool = True
    temporary: bool = True
    temporary_enforced: bool = False


class FeaturesPermissions(BaseModel):
    direct_tool_servers: bool = False
    web_search: bool = True
    image_generation: bool = True
    code_interpreter: bool = True
    notes: bool = True
<<<<<<< HEAD
    self_group_management: bool = False
=======
>>>>>>> a38f3c76


class UserPermissions(BaseModel):
    workspace: WorkspacePermissions
    sharing: SharingPermissions
    chat: ChatPermissions
    features: FeaturesPermissions


@router.get("/default/permissions", response_model=UserPermissions)
async def get_default_user_permissions(request: Request, user=Depends(get_admin_user)):
    return {
        "workspace": WorkspacePermissions(
            **request.app.state.config.USER_PERMISSIONS.get("workspace", {})
        ),
        "sharing": SharingPermissions(
            **request.app.state.config.USER_PERMISSIONS.get("sharing", {})
        ),
        "chat": ChatPermissions(
            **request.app.state.config.USER_PERMISSIONS.get("chat", {})
        ),
        "features": FeaturesPermissions(
            **request.app.state.config.USER_PERMISSIONS.get("features", {})
        ),
    }


@router.post("/default/permissions")
async def update_default_user_permissions(
    request: Request, form_data: UserPermissions, user=Depends(get_verified_user)
):
    request.app.state.config.USER_PERMISSIONS = form_data.model_dump()
    return request.app.state.config.USER_PERMISSIONS


############################
# UpdateUserRole
############################


@router.post("/update/role", response_model=Optional[UserModel])
async def update_user_role(form_data: UserRoleUpdateForm, user=Depends(get_admin_user)):
    if user.id != form_data.id and form_data.id != Users.get_first_user().id:
        return Users.update_user_role_by_id(form_data.id, form_data.role)

    raise HTTPException(
        status_code=status.HTTP_403_FORBIDDEN,
        detail=ERROR_MESSAGES.ACTION_PROHIBITED,
    )


############################
# GetUserSettingsBySessionUser
############################


@router.get("/user/settings", response_model=Optional[UserSettings])
async def get_user_settings_by_session_user(user=Depends(get_verified_user)):
    user = Users.get_user_by_id(user.id)
    if user:
        return user.settings
    else:
        raise HTTPException(
            status_code=status.HTTP_400_BAD_REQUEST,
            detail=ERROR_MESSAGES.USER_NOT_FOUND,
        )


############################
# UpdateUserSettingsBySessionUser
############################


@router.post("/user/settings/update", response_model=UserSettings)
async def update_user_settings_by_session_user(
    request: Request, form_data: UserSettings, user=Depends(get_verified_user)
):
    updated_user_settings = form_data.model_dump()
    if (
        user.role != "admin"
        and "toolServers" in updated_user_settings.get("ui").keys()
        and not has_permission(
            user.id,
            "features.direct_tool_servers",
            request.app.state.config.USER_PERMISSIONS,
        )
    ):
        # If the user is not an admin and does not have permission to use tool servers, remove the key
        updated_user_settings["ui"].pop("toolServers", None)

    user = Users.update_user_settings_by_id(user.id, updated_user_settings)
    if user:
        return user.settings
    else:
        raise HTTPException(
            status_code=status.HTTP_400_BAD_REQUEST,
            detail=ERROR_MESSAGES.USER_NOT_FOUND,
        )


############################
# GetUserInfoBySessionUser
############################


@router.get("/user/info", response_model=Optional[dict])
async def get_user_info_by_session_user(user=Depends(get_verified_user)):
    user = Users.get_user_by_id(user.id)
    if user:
        return user.info
    else:
        raise HTTPException(
            status_code=status.HTTP_400_BAD_REQUEST,
            detail=ERROR_MESSAGES.USER_NOT_FOUND,
        )


############################
# UpdateUserInfoBySessionUser
############################


@router.post("/user/info/update", response_model=Optional[dict])
async def update_user_info_by_session_user(
    form_data: dict, user=Depends(get_verified_user)
):
    user = Users.get_user_by_id(user.id)
    if user:
        if user.info is None:
            user.info = {}

        user = Users.update_user_by_id(user.id, {"info": {**user.info, **form_data}})
        if user:
            return user.info
        else:
            raise HTTPException(
                status_code=status.HTTP_400_BAD_REQUEST,
                detail=ERROR_MESSAGES.USER_NOT_FOUND,
            )
    else:
        raise HTTPException(
            status_code=status.HTTP_400_BAD_REQUEST,
            detail=ERROR_MESSAGES.USER_NOT_FOUND,
        )


############################
# GetUserById
############################


class UserResponse(BaseModel):
    id: str
    name: str
    email: str
    profile_image_url: str
    active: Optional[bool] = None


@router.get("/{user_id}", response_model=UserResponse)
async def get_user_by_id(user_id: str, user=Depends(get_verified_user)):
    # Check if user_id is a shared chat
    # If it is, get the user_id from the chat
    if user_id.startswith("shared-"):
        chat_id = user_id.replace("shared-", "")
        chat = Chats.get_chat_by_id(chat_id)
        if chat:
            user_id = chat.user_id
        else:
            raise HTTPException(
                status_code=status.HTTP_400_BAD_REQUEST,
                detail=ERROR_MESSAGES.USER_NOT_FOUND,
            )

    user = Users.get_user_by_id(user_id)

    if user:
        return UserResponse(
            **{
                "id": user.id,
                "name": user.name,
                "email": user.email,
                "profile_image_url": user.profile_image_url,
                "active": get_active_status_by_user_id(user_id),
            }
        )
    else:
        raise HTTPException(
            status_code=status.HTTP_400_BAD_REQUEST,
            detail=ERROR_MESSAGES.USER_NOT_FOUND,
        )


############################
# UpdateUserById
############################


@router.post("/{user_id}/update", response_model=Optional[UserModel])
async def update_user_by_id(
    user_id: str,
    form_data: UserUpdateForm,
    session_user=Depends(get_admin_user),
):
    # Prevent modification of the primary admin user by other admins
    try:
        first_user = Users.get_first_user()
        if first_user and user_id == first_user.id and session_user.id != user_id:
            raise HTTPException(
                status_code=status.HTTP_403_FORBIDDEN,
                detail=ERROR_MESSAGES.ACTION_PROHIBITED,
            )
    except Exception as e:
        log.error(f"Error checking primary admin status: {e}")
        raise HTTPException(
            status_code=status.HTTP_500_INTERNAL_SERVER_ERROR,
            detail="Could not verify primary admin status.",
        )

    user = Users.get_user_by_id(user_id)

    if user:
        if form_data.email.lower() != user.email:
            email_user = Users.get_user_by_email(form_data.email.lower())
            if email_user:
                raise HTTPException(
                    status_code=status.HTTP_400_BAD_REQUEST,
                    detail=ERROR_MESSAGES.EMAIL_TAKEN,
                )

        if form_data.password:
            hashed = get_password_hash(form_data.password)
            log.debug(f"hashed: {hashed}")
            Auths.update_user_password_by_id(user_id, hashed)

        Auths.update_email_by_id(user_id, form_data.email.lower())
        updated_user = Users.update_user_by_id(
            user_id,
            {
                "name": form_data.name,
                "email": form_data.email.lower(),
                "profile_image_url": form_data.profile_image_url,
            },
        )

        if updated_user:
            return updated_user

        raise HTTPException(
            status_code=status.HTTP_400_BAD_REQUEST,
            detail=ERROR_MESSAGES.DEFAULT(),
        )

    raise HTTPException(
        status_code=status.HTTP_400_BAD_REQUEST,
        detail=ERROR_MESSAGES.USER_NOT_FOUND,
    )


############################
# DeleteUserById
############################


@router.delete("/{user_id}", response_model=bool)
async def delete_user_by_id(user_id: str, user=Depends(get_admin_user)):
    # Prevent deletion of the primary admin user
    try:
        first_user = Users.get_first_user()
        if first_user and user_id == first_user.id:
            raise HTTPException(
                status_code=status.HTTP_403_FORBIDDEN,
                detail=ERROR_MESSAGES.ACTION_PROHIBITED,
            )
    except Exception as e:
        log.error(f"Error checking primary admin status: {e}")
        raise HTTPException(
            status_code=status.HTTP_500_INTERNAL_SERVER_ERROR,
            detail="Could not verify primary admin status.",
        )

    if user.id != user_id:
        result = Auths.delete_auth_by_id(user_id)

        if result:
            return True

        raise HTTPException(
            status_code=status.HTTP_500_INTERNAL_SERVER_ERROR,
            detail=ERROR_MESSAGES.DELETE_USER_ERROR,
        )

    # Prevent self-deletion
    raise HTTPException(
        status_code=status.HTTP_403_FORBIDDEN,
        detail=ERROR_MESSAGES.ACTION_PROHIBITED,
    )<|MERGE_RESOLUTION|>--- conflicted
+++ resolved
@@ -131,10 +131,8 @@
     image_generation: bool = True
     code_interpreter: bool = True
     notes: bool = True
-<<<<<<< HEAD
     self_group_management: bool = False
-=======
->>>>>>> a38f3c76
+
 
 
 class UserPermissions(BaseModel):
