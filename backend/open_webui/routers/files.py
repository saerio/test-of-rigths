--- conflicted
+++ resolved
@@ -42,8 +42,6 @@
 router = APIRouter()
 
 
-<<<<<<< HEAD
-=======
 ############################
 # Check if the current user has access to a file through any knowledge bases the user may be in.
 ############################
@@ -76,24 +74,16 @@
     return has_access
 
 
->>>>>>> a3bb7df6
 ############################
 # Upload File
 ############################
 @router.post("/", response_model=FileModelResponse)
 def upload_file(
-<<<<<<< HEAD
-        request: Request,
-        file: UploadFile = File(...),
-        user=Depends(get_verified_user),
-        file_metadata: dict = {},
-=======
     request: Request,
     file: UploadFile = File(...),
     user=Depends(get_verified_user),
     file_metadata: dict = None,
     process: bool = Query(True),
->>>>>>> a3bb7df6
 ):
     log.info(f"file.content_type: {file.content_type}")
 
@@ -414,18 +404,7 @@
                 encoded_filename = quote(filename)
                 headers = {}
 
-<<<<<<< HEAD
-                if content_type == "application/pdf" or filename.lower().endswith(
-                        ".pdf"
-                ):
-                    headers["Content-Disposition"] = (
-                        f"inline; filename*=UTF-8''{encoded_filename}"
-                    )
-                    content_type = "application/pdf"
-                elif content_type != "text/plain":
-=======
                 if attachment:
->>>>>>> a3bb7df6
                     headers["Content-Disposition"] = (
                         f"attachment; filename*=UTF-8''{encoded_filename}"
                     )
