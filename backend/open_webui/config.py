--- conflicted
+++ resolved
@@ -588,17 +588,6 @@
 
 STATIC_DIR = Path(os.getenv("STATIC_DIR", OPEN_WEBUI_DIR / "static")).resolve()
 
-<<<<<<< HEAD
-=======
-frontend_favicon = FRONTEND_BUILD_DIR / "static" / "favicon.png"
-
-if frontend_favicon.exists():
-    try:
-        shutil.copyfile(frontend_favicon, STATIC_DIR / "favicon.png")
-    except Exception as e:
-        logging.error(f"An error occurred: {e}")
-
->>>>>>> 3f3a5bb0
 frontend_splash = FRONTEND_BUILD_DIR / "static" / "splash.png"
 
 if frontend_splash.exists():
