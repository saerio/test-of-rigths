--- conflicted
+++ resolved
@@ -331,10 +331,7 @@
 
 from open_webui.tasks import stop_task, list_tasks  # Import from tasks.py
 
-<<<<<<< HEAD
 from open_webui.storage.redis import RedisSessionMiddleware
-=======
->>>>>>> 3f3a5bb0
 
 if SAFE_MODE:
     print("SAFE MODE ENABLED")
