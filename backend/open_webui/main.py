import asyncio
import inspect
import json
import logging
import mimetypes
import os
import shutil
import sys
import time
import random
from uuid import uuid4


from contextlib import asynccontextmanager
from urllib.parse import urlencode, parse_qs, urlparse
from pydantic import BaseModel
from sqlalchemy import text

from typing import Optional
from aiocache import cached
import aiohttp
import anyio.to_thread
import requests
from redis import Redis


from fastapi import (
    Depends,
    FastAPI,
    File,
    Form,
    HTTPException,
    Request,
    UploadFile,
    status,
    applications,
    BackgroundTasks,
)

from fastapi.openapi.docs import get_swagger_ui_html

from fastapi.middleware.cors import CORSMiddleware
from fastapi.responses import FileResponse, JSONResponse, RedirectResponse
from fastapi.staticfiles import StaticFiles

from starlette_compress import CompressMiddleware

from starlette.exceptions import HTTPException as StarletteHTTPException
from starlette.middleware.base import BaseHTTPMiddleware
from starlette.middleware.sessions import SessionMiddleware
from starlette.responses import Response, StreamingResponse


from open_webui.utils import logger
from open_webui.utils.audit import AuditLevel, AuditLoggingMiddleware
from open_webui.utils.logger import start_logger
from open_webui.socket.main import (
    app as socket_app,
    periodic_usage_pool_cleanup,
    get_models_in_use,
    get_active_user_ids,
)
from open_webui.routers import (
    audio,
    images,
    ollama,
    openai,
    retrieval,
    pipelines,
    tasks,
    auths,
    channels,
    chats,
    notes,
    folders,
    configs,
    groups,
    files,
    functions,
    memories,
    models,
    knowledge,
    prompts,
    evaluations,
    tools,
    users,
    utils,
)

from open_webui.routers.retrieval import (
    get_embedding_function,
    get_ef,
    get_rf,
)

from open_webui.internal.db import Session, engine

from open_webui.models.functions import Functions
from open_webui.models.models import Models
from open_webui.models.users import UserModel, Users
from open_webui.models.chats import Chats

from open_webui.config import (
    LICENSE_KEY,
    # Ollama
    ENABLE_OLLAMA_API,
    OLLAMA_BASE_URLS,
    OLLAMA_API_CONFIGS,
    # OpenAI
    ENABLE_OPENAI_API,
    ONEDRIVE_CLIENT_ID,
    ONEDRIVE_SHAREPOINT_URL,
    ONEDRIVE_SHAREPOINT_TENANT_ID,
    OPENAI_API_BASE_URLS,
    OPENAI_API_KEYS,
    OPENAI_API_CONFIGS,
    # Direct Connections
    ENABLE_DIRECT_CONNECTIONS,
    # Thread pool size for FastAPI/AnyIO
    THREAD_POOL_SIZE,
    # Tool Server Configs
    TOOL_SERVER_CONNECTIONS,
    # Code Execution
    ENABLE_CODE_EXECUTION,
    CODE_EXECUTION_ENGINE,
    CODE_EXECUTION_JUPYTER_URL,
    CODE_EXECUTION_JUPYTER_AUTH,
    CODE_EXECUTION_JUPYTER_AUTH_TOKEN,
    CODE_EXECUTION_JUPYTER_AUTH_PASSWORD,
    CODE_EXECUTION_JUPYTER_TIMEOUT,
    ENABLE_CODE_INTERPRETER,
    CODE_INTERPRETER_ENGINE,
    CODE_INTERPRETER_PROMPT_TEMPLATE,
    CODE_INTERPRETER_JUPYTER_URL,
    CODE_INTERPRETER_JUPYTER_AUTH,
    CODE_INTERPRETER_JUPYTER_AUTH_TOKEN,
    CODE_INTERPRETER_JUPYTER_AUTH_PASSWORD,
    CODE_INTERPRETER_JUPYTER_TIMEOUT,
    # Image
    AUTOMATIC1111_API_AUTH,
    AUTOMATIC1111_BASE_URL,
    AUTOMATIC1111_CFG_SCALE,
    AUTOMATIC1111_SAMPLER,
    AUTOMATIC1111_SCHEDULER,
    COMFYUI_BASE_URL,
    COMFYUI_API_KEY,
    COMFYUI_WORKFLOW,
    COMFYUI_WORKFLOW_NODES,
    ENABLE_IMAGE_GENERATION,
    ENABLE_IMAGE_PROMPT_GENERATION,
    IMAGE_GENERATION_ENGINE,
    IMAGE_GENERATION_MODEL,
    IMAGE_SIZE,
    IMAGE_STEPS,
    IMAGES_OPENAI_API_BASE_URL,
    IMAGES_OPENAI_API_KEY,
    IMAGES_GEMINI_API_BASE_URL,
    IMAGES_GEMINI_API_KEY,
    # Audio
    AUDIO_STT_ENGINE,
    AUDIO_STT_MODEL,
    AUDIO_STT_SUPPORTED_CONTENT_TYPES,
    AUDIO_STT_OPENAI_API_BASE_URL,
    AUDIO_STT_OPENAI_API_KEY,
    AUDIO_STT_AZURE_API_KEY,
    AUDIO_STT_AZURE_REGION,
    AUDIO_STT_AZURE_LOCALES,
    AUDIO_STT_AZURE_BASE_URL,
    AUDIO_STT_AZURE_MAX_SPEAKERS,
    AUDIO_TTS_API_KEY,
    AUDIO_TTS_ENGINE,
    AUDIO_TTS_MODEL,
    AUDIO_TTS_OPENAI_API_BASE_URL,
    AUDIO_TTS_OPENAI_API_KEY,
    AUDIO_TTS_SPLIT_ON,
    AUDIO_TTS_VOICE,
    AUDIO_TTS_AZURE_SPEECH_REGION,
    AUDIO_TTS_AZURE_SPEECH_BASE_URL,
    AUDIO_TTS_AZURE_SPEECH_OUTPUT_FORMAT,
    PLAYWRIGHT_WS_URL,
    PLAYWRIGHT_TIMEOUT,
    FIRECRAWL_API_BASE_URL,
    FIRECRAWL_API_KEY,
    WEB_LOADER_ENGINE,
    WHISPER_MODEL,
    WHISPER_VAD_FILTER,
    WHISPER_LANGUAGE,
    DEEPGRAM_API_KEY,
    WHISPER_MODEL_AUTO_UPDATE,
    WHISPER_MODEL_DIR,
    # Retrieval
    RAG_TEMPLATE,
    DEFAULT_RAG_TEMPLATE,
    RAG_FULL_CONTEXT,
    BYPASS_EMBEDDING_AND_RETRIEVAL,
    RAG_EMBEDDING_MODEL,
    RAG_EMBEDDING_MODEL_AUTO_UPDATE,
    RAG_EMBEDDING_MODEL_TRUST_REMOTE_CODE,
    RAG_RERANKING_ENGINE,
    RAG_RERANKING_MODEL,
    RAG_EXTERNAL_RERANKER_URL,
    RAG_EXTERNAL_RERANKER_API_KEY,
    RAG_RERANKING_MODEL_AUTO_UPDATE,
    RAG_RERANKING_MODEL_TRUST_REMOTE_CODE,
    RAG_EMBEDDING_ENGINE,
    RAG_EMBEDDING_BATCH_SIZE,
    RAG_TOP_K,
    RAG_TOP_K_RERANKER,
    RAG_RELEVANCE_THRESHOLD,
    RAG_HYBRID_BM25_WEIGHT,
    RAG_ALLOWED_FILE_EXTENSIONS,
    RAG_FILE_MAX_COUNT,
    RAG_FILE_MAX_SIZE,
    FILE_IMAGE_COMPRESSION_WIDTH,
    FILE_IMAGE_COMPRESSION_HEIGHT,
    RAG_OPENAI_API_BASE_URL,
    RAG_OPENAI_API_KEY,
    RAG_AZURE_OPENAI_BASE_URL,
    RAG_AZURE_OPENAI_API_KEY,
    RAG_AZURE_OPENAI_API_VERSION,
    RAG_OLLAMA_BASE_URL,
    RAG_OLLAMA_API_KEY,
    CHUNK_OVERLAP,
    CHUNK_SIZE,
    CONTENT_EXTRACTION_ENGINE,
    DATALAB_MARKER_API_KEY,
    DATALAB_MARKER_LANGS,
    DATALAB_MARKER_SKIP_CACHE,
    DATALAB_MARKER_FORCE_OCR,
    DATALAB_MARKER_PAGINATE,
    DATALAB_MARKER_STRIP_EXISTING_OCR,
    DATALAB_MARKER_DISABLE_IMAGE_EXTRACTION,
    DATALAB_MARKER_OUTPUT_FORMAT,
    DATALAB_MARKER_USE_LLM,
    EXTERNAL_DOCUMENT_LOADER_URL,
    EXTERNAL_DOCUMENT_LOADER_API_KEY,
    TIKA_SERVER_URL,
    DOCLING_SERVER_URL,
    DOCLING_OCR_ENGINE,
    DOCLING_OCR_LANG,
    DOCLING_DO_PICTURE_DESCRIPTION,
    DOCLING_PICTURE_DESCRIPTION_MODE,
    DOCLING_PICTURE_DESCRIPTION_LOCAL,
    DOCLING_PICTURE_DESCRIPTION_API,
    DOCUMENT_INTELLIGENCE_ENDPOINT,
    DOCUMENT_INTELLIGENCE_KEY,
    MISTRAL_OCR_API_KEY,
    RAG_TEXT_SPLITTER,
    TIKTOKEN_ENCODING_NAME,
    PDF_EXTRACT_IMAGES,
    YOUTUBE_LOADER_LANGUAGE,
    YOUTUBE_LOADER_PROXY_URL,
    # Retrieval (Web Search)
    ENABLE_WEB_SEARCH,
    WEB_SEARCH_ENGINE,
    BYPASS_WEB_SEARCH_EMBEDDING_AND_RETRIEVAL,
    BYPASS_WEB_SEARCH_WEB_LOADER,
    WEB_SEARCH_RESULT_COUNT,
    WEB_SEARCH_CONCURRENT_REQUESTS,
    WEB_SEARCH_TRUST_ENV,
    WEB_SEARCH_DOMAIN_FILTER_LIST,
    JINA_API_KEY,
    SEARCHAPI_API_KEY,
    SEARCHAPI_ENGINE,
    SERPAPI_API_KEY,
    SERPAPI_ENGINE,
    SEARXNG_QUERY_URL,
    YACY_QUERY_URL,
    YACY_USERNAME,
    YACY_PASSWORD,
    SERPER_API_KEY,
    SERPLY_API_KEY,
    SERPSTACK_API_KEY,
    SERPSTACK_HTTPS,
    TAVILY_API_KEY,
    TAVILY_EXTRACT_DEPTH,
    BING_SEARCH_V7_ENDPOINT,
    BING_SEARCH_V7_SUBSCRIPTION_KEY,
    BRAVE_SEARCH_API_KEY,
    EXA_API_KEY,
    PERPLEXITY_API_KEY,
    PERPLEXITY_MODEL,
    PERPLEXITY_SEARCH_CONTEXT_USAGE,
    SOUGOU_API_SID,
    SOUGOU_API_SK,
    KAGI_SEARCH_API_KEY,
    MOJEEK_SEARCH_API_KEY,
    BOCHA_SEARCH_API_KEY,
    GOOGLE_PSE_API_KEY,
    GOOGLE_PSE_ENGINE_ID,
    GOOGLE_DRIVE_CLIENT_ID,
    GOOGLE_DRIVE_API_KEY,
    ONEDRIVE_CLIENT_ID,
    ONEDRIVE_SHAREPOINT_URL,
    ONEDRIVE_SHAREPOINT_TENANT_ID,
    ENABLE_RAG_HYBRID_SEARCH,
    ENABLE_RAG_LOCAL_WEB_FETCH,
    ENABLE_WEB_LOADER_SSL_VERIFICATION,
    ENABLE_GOOGLE_DRIVE_INTEGRATION,
    ENABLE_ONEDRIVE_INTEGRATION,
    UPLOAD_DIR,
    EXTERNAL_WEB_SEARCH_URL,
    EXTERNAL_WEB_SEARCH_API_KEY,
    EXTERNAL_WEB_LOADER_URL,
    EXTERNAL_WEB_LOADER_API_KEY,
    # WebUI
    WEBUI_AUTH,
    WEBUI_NAME,
    WEBUI_BANNERS,
    WEBHOOK_URL,
    ADMIN_EMAIL,
    SHOW_ADMIN_DETAILS,
    JWT_EXPIRES_IN,
    ENABLE_SIGNUP,
    ENABLE_LOGIN_FORM,
    ENABLE_API_KEY,
    ENABLE_API_KEY_ENDPOINT_RESTRICTIONS,
    API_KEY_ALLOWED_ENDPOINTS,
    ENABLE_CHANNELS,
    ENABLE_NOTES,
    ENABLE_COMMUNITY_SHARING,
    ENABLE_MESSAGE_RATING,
    ENABLE_USER_WEBHOOKS,
    ENABLE_EVALUATION_ARENA_MODELS,
    USER_PERMISSIONS,
    DEFAULT_USER_ROLE,
    PENDING_USER_OVERLAY_CONTENT,
    PENDING_USER_OVERLAY_TITLE,
    DEFAULT_PROMPT_SUGGESTIONS,
    DEFAULT_MODELS,
    DEFAULT_ARENA_MODEL,
    MODEL_ORDER_LIST,
    EVALUATION_ARENA_MODELS,
    # WebUI (OAuth)
    ENABLE_OAUTH_ROLE_MANAGEMENT,
    OAUTH_ROLES_CLAIM,
    OAUTH_EMAIL_CLAIM,
    OAUTH_PICTURE_CLAIM,
    OAUTH_USERNAME_CLAIM,
    OAUTH_ALLOWED_ROLES,
    OAUTH_ADMIN_ROLES,
    # WebUI (LDAP)
    ENABLE_LDAP,
    LDAP_SERVER_LABEL,
    LDAP_SERVER_HOST,
    LDAP_SERVER_PORT,
    LDAP_ATTRIBUTE_FOR_MAIL,
    LDAP_ATTRIBUTE_FOR_USERNAME,
    LDAP_SEARCH_FILTERS,
    LDAP_SEARCH_BASE,
    LDAP_APP_DN,
    LDAP_APP_PASSWORD,
    LDAP_USE_TLS,
    LDAP_CA_CERT_FILE,
    LDAP_VALIDATE_CERT,
    LDAP_CIPHERS,
<<<<<<< HEAD
    # PII Detection
    ENABLE_PII_DETECTION,
    PII_API_KEY,
    PII_API_BASE_URL,
=======
    # LDAP Group Management
    ENABLE_LDAP_GROUP_MANAGEMENT,
    ENABLE_LDAP_GROUP_CREATION,
    LDAP_ATTRIBUTE_FOR_GROUPS,
>>>>>>> b5f4c85b
    # Misc
    ENV,
    CACHE_DIR,
    STATIC_DIR,
    FRONTEND_BUILD_DIR,
    CORS_ALLOW_ORIGIN,
    DEFAULT_LOCALE,
    OAUTH_PROVIDERS,
    WEBUI_URL,
    RESPONSE_WATERMARK,
    # Admin
    ENABLE_ADMIN_CHAT_ACCESS,
    ENABLE_ADMIN_EXPORT,
    # Tasks
    TASK_MODEL,
    TASK_MODEL_EXTERNAL,
    ENABLE_TAGS_GENERATION,
    ENABLE_TITLE_GENERATION,
    ENABLE_FOLLOW_UP_GENERATION,
    ENABLE_SEARCH_QUERY_GENERATION,
    ENABLE_RETRIEVAL_QUERY_GENERATION,
    ENABLE_AUTOCOMPLETE_GENERATION,
    TITLE_GENERATION_PROMPT_TEMPLATE,
    FOLLOW_UP_GENERATION_PROMPT_TEMPLATE,
    TAGS_GENERATION_PROMPT_TEMPLATE,
    IMAGE_PROMPT_GENERATION_PROMPT_TEMPLATE,
    TOOLS_FUNCTION_CALLING_PROMPT_TEMPLATE,
    QUERY_GENERATION_PROMPT_TEMPLATE,
    AUTOCOMPLETE_GENERATION_PROMPT_TEMPLATE,
    AUTOCOMPLETE_GENERATION_INPUT_MAX_LENGTH,
    AppConfig,
    reset_config,
)
from open_webui.env import (
    AUDIT_EXCLUDED_PATHS,
    AUDIT_LOG_LEVEL,
    CHANGELOG,
    REDIS_URL,
    REDIS_SENTINEL_HOSTS,
    REDIS_SENTINEL_PORT,
    GLOBAL_LOG_LEVEL,
    MAX_BODY_LOG_SIZE,
    SAFE_MODE,
    SRC_LOG_LEVELS,
    VERSION,
    INSTANCE_ID,
    WEBUI_BUILD_HASH,
    WEBUI_SECRET_KEY,
    WEBUI_SESSION_COOKIE_SAME_SITE,
    WEBUI_SESSION_COOKIE_SECURE,
    WEBUI_AUTH_TRUSTED_EMAIL_HEADER,
    WEBUI_AUTH_TRUSTED_NAME_HEADER,
    WEBUI_AUTH_SIGNOUT_REDIRECT_URL,
    ENABLE_WEBSOCKET_SUPPORT,
    BYPASS_MODEL_ACCESS_CONTROL,
    RESET_CONFIG_ON_START,
    OFFLINE_MODE,
    ENABLE_OTEL,
    EXTERNAL_PWA_MANIFEST_URL,
    AIOHTTP_CLIENT_SESSION_SSL,
)


from open_webui.utils.models import (
    get_all_models,
    get_all_base_models,
    check_model_access,
)
from open_webui.utils.chat import (
    generate_chat_completion as chat_completion_handler,
    chat_completed as chat_completed_handler,
    chat_action as chat_action_handler,
)
from open_webui.utils.embeddings import generate_embeddings
from open_webui.utils.middleware import process_chat_payload, process_chat_response
from open_webui.utils.access_control import has_access

from open_webui.utils.auth import (
    get_license_data,
    get_http_authorization_cred,
    decode_token,
    get_admin_user,
    get_verified_user,
)
from open_webui.utils.plugin import install_tool_and_function_dependencies
from open_webui.utils.oauth import OAuthManager
from open_webui.utils.security_headers import SecurityHeadersMiddleware
from open_webui.utils.redis import get_redis_connection

from open_webui.tasks import (
    redis_task_command_listener,
    list_task_ids_by_chat_id,
    stop_task,
    list_tasks,
)  # Import from tasks.py

from open_webui.utils.redis import get_sentinels_from_env


if SAFE_MODE:
    print("SAFE MODE ENABLED")
    Functions.deactivate_all_functions()

logging.basicConfig(stream=sys.stdout, level=GLOBAL_LOG_LEVEL)
log = logging.getLogger(__name__)
log.setLevel(SRC_LOG_LEVELS["MAIN"])


class SPAStaticFiles(StaticFiles):
    async def get_response(self, path: str, scope):
        try:
            return await super().get_response(path, scope)
        except (HTTPException, StarletteHTTPException) as ex:
            if ex.status_code == 404:
                if path.endswith(".js"):
                    # Return 404 for javascript files
                    raise ex
                else:
                    return await super().get_response("index.html", scope)
            else:
                raise ex


print(
    rf"""
 ██████╗ ██████╗ ███████╗███╗   ██╗    ██╗    ██╗███████╗██████╗ ██╗   ██╗██╗
██╔═══██╗██╔══██╗██╔════╝████╗  ██║    ██║    ██║██╔════╝██╔══██╗██║   ██║██║
██║   ██║██████╔╝█████╗  ██╔██╗ ██║    ██║ █╗ ██║█████╗  ██████╔╝██║   ██║██║
██║   ██║██╔═══╝ ██╔══╝  ██║╚██╗██║    ██║███╗██║██╔══╝  ██╔══██╗██║   ██║██║
╚██████╔╝██║     ███████╗██║ ╚████║    ╚███╔███╔╝███████╗██████╔╝╚██████╔╝██║
 ╚═════╝ ╚═╝     ╚══════╝╚═╝  ╚═══╝     ╚══╝╚══╝ ╚══════╝╚═════╝  ╚═════╝ ╚═╝


v{VERSION} - building the best AI user interface.
{f"Commit: {WEBUI_BUILD_HASH}" if WEBUI_BUILD_HASH != "dev-build" else ""}
https://github.com/open-webui/open-webui
"""
)


@asynccontextmanager
async def lifespan(app: FastAPI):
    app.state.instance_id = INSTANCE_ID
    start_logger()

    if RESET_CONFIG_ON_START:
        reset_config()

    if LICENSE_KEY:
        get_license_data(app, LICENSE_KEY)

    # This should be blocking (sync) so functions are not deactivated on first /get_models calls
    # when the first user lands on the / route.
    log.info("Installing external dependencies of functions and tools...")
    install_tool_and_function_dependencies()

    app.state.redis = get_redis_connection(
        redis_url=REDIS_URL,
        redis_sentinels=get_sentinels_from_env(
            REDIS_SENTINEL_HOSTS, REDIS_SENTINEL_PORT
        ),
        async_mode=True,
    )

    if app.state.redis is not None:
        app.state.redis_task_command_listener = asyncio.create_task(
            redis_task_command_listener(app)
        )

    if THREAD_POOL_SIZE and THREAD_POOL_SIZE > 0:
        limiter = anyio.to_thread.current_default_thread_limiter()
        limiter.total_tokens = THREAD_POOL_SIZE

    asyncio.create_task(periodic_usage_pool_cleanup())

    yield

    if hasattr(app.state, "redis_task_command_listener"):
        app.state.redis_task_command_listener.cancel()


app = FastAPI(
    title="Open WebUI",
    docs_url="/docs" if ENV == "dev" else None,
    openapi_url="/openapi.json" if ENV == "dev" else None,
    redoc_url=None,
    lifespan=lifespan,
)

oauth_manager = OAuthManager(app)

app.state.instance_id = None
app.state.config = AppConfig(
    redis_url=REDIS_URL,
    redis_sentinels=get_sentinels_from_env(REDIS_SENTINEL_HOSTS, REDIS_SENTINEL_PORT),
)
app.state.redis = None

app.state.WEBUI_NAME = WEBUI_NAME
app.state.LICENSE_METADATA = None


########################################
#
# OPENTELEMETRY
#
########################################

if ENABLE_OTEL:
    from open_webui.utils.telemetry.setup import setup as setup_opentelemetry

    setup_opentelemetry(app=app, db_engine=engine)


########################################
#
# OLLAMA
#
########################################


app.state.config.ENABLE_OLLAMA_API = ENABLE_OLLAMA_API
app.state.config.OLLAMA_BASE_URLS = OLLAMA_BASE_URLS
app.state.config.OLLAMA_API_CONFIGS = OLLAMA_API_CONFIGS

app.state.OLLAMA_MODELS = {}

########################################
#
# OPENAI
#
########################################

app.state.config.ENABLE_OPENAI_API = ENABLE_OPENAI_API
app.state.config.OPENAI_API_BASE_URLS = OPENAI_API_BASE_URLS
app.state.config.OPENAI_API_KEYS = OPENAI_API_KEYS
app.state.config.OPENAI_API_CONFIGS = OPENAI_API_CONFIGS

app.state.OPENAI_MODELS = {}

########################################
#
# TOOL SERVERS
#
########################################

app.state.config.TOOL_SERVER_CONNECTIONS = TOOL_SERVER_CONNECTIONS
app.state.TOOL_SERVERS = []

########################################
#
# DIRECT CONNECTIONS
#
########################################

app.state.config.ENABLE_DIRECT_CONNECTIONS = ENABLE_DIRECT_CONNECTIONS

########################################
#
# WEBUI
#
########################################

app.state.config.WEBUI_URL = WEBUI_URL
app.state.config.ENABLE_SIGNUP = ENABLE_SIGNUP
app.state.config.ENABLE_LOGIN_FORM = ENABLE_LOGIN_FORM

app.state.config.ENABLE_API_KEY = ENABLE_API_KEY
app.state.config.ENABLE_API_KEY_ENDPOINT_RESTRICTIONS = (
    ENABLE_API_KEY_ENDPOINT_RESTRICTIONS
)
app.state.config.API_KEY_ALLOWED_ENDPOINTS = API_KEY_ALLOWED_ENDPOINTS

app.state.config.JWT_EXPIRES_IN = JWT_EXPIRES_IN

app.state.config.SHOW_ADMIN_DETAILS = SHOW_ADMIN_DETAILS
app.state.config.ADMIN_EMAIL = ADMIN_EMAIL


app.state.config.DEFAULT_MODELS = DEFAULT_MODELS
app.state.config.DEFAULT_PROMPT_SUGGESTIONS = DEFAULT_PROMPT_SUGGESTIONS
app.state.config.DEFAULT_USER_ROLE = DEFAULT_USER_ROLE

app.state.config.PENDING_USER_OVERLAY_CONTENT = PENDING_USER_OVERLAY_CONTENT
app.state.config.PENDING_USER_OVERLAY_TITLE = PENDING_USER_OVERLAY_TITLE

app.state.config.RESPONSE_WATERMARK = RESPONSE_WATERMARK

app.state.config.USER_PERMISSIONS = USER_PERMISSIONS
app.state.config.WEBHOOK_URL = WEBHOOK_URL
app.state.config.BANNERS = WEBUI_BANNERS
app.state.config.MODEL_ORDER_LIST = MODEL_ORDER_LIST


app.state.config.ENABLE_CHANNELS = ENABLE_CHANNELS
app.state.config.ENABLE_NOTES = ENABLE_NOTES
app.state.config.ENABLE_COMMUNITY_SHARING = ENABLE_COMMUNITY_SHARING
app.state.config.ENABLE_MESSAGE_RATING = ENABLE_MESSAGE_RATING
app.state.config.ENABLE_USER_WEBHOOKS = ENABLE_USER_WEBHOOKS

app.state.config.ENABLE_EVALUATION_ARENA_MODELS = ENABLE_EVALUATION_ARENA_MODELS
app.state.config.EVALUATION_ARENA_MODELS = EVALUATION_ARENA_MODELS

app.state.config.OAUTH_USERNAME_CLAIM = OAUTH_USERNAME_CLAIM
app.state.config.OAUTH_PICTURE_CLAIM = OAUTH_PICTURE_CLAIM
app.state.config.OAUTH_EMAIL_CLAIM = OAUTH_EMAIL_CLAIM

app.state.config.ENABLE_OAUTH_ROLE_MANAGEMENT = ENABLE_OAUTH_ROLE_MANAGEMENT
app.state.config.OAUTH_ROLES_CLAIM = OAUTH_ROLES_CLAIM
app.state.config.OAUTH_ALLOWED_ROLES = OAUTH_ALLOWED_ROLES
app.state.config.OAUTH_ADMIN_ROLES = OAUTH_ADMIN_ROLES

app.state.config.ENABLE_LDAP = ENABLE_LDAP
app.state.config.LDAP_SERVER_LABEL = LDAP_SERVER_LABEL
app.state.config.LDAP_SERVER_HOST = LDAP_SERVER_HOST
app.state.config.LDAP_SERVER_PORT = LDAP_SERVER_PORT
app.state.config.LDAP_ATTRIBUTE_FOR_MAIL = LDAP_ATTRIBUTE_FOR_MAIL
app.state.config.LDAP_ATTRIBUTE_FOR_USERNAME = LDAP_ATTRIBUTE_FOR_USERNAME
app.state.config.LDAP_APP_DN = LDAP_APP_DN
app.state.config.LDAP_APP_PASSWORD = LDAP_APP_PASSWORD
app.state.config.LDAP_SEARCH_BASE = LDAP_SEARCH_BASE
app.state.config.LDAP_SEARCH_FILTERS = LDAP_SEARCH_FILTERS
app.state.config.LDAP_USE_TLS = LDAP_USE_TLS
app.state.config.LDAP_CA_CERT_FILE = LDAP_CA_CERT_FILE
app.state.config.LDAP_VALIDATE_CERT = LDAP_VALIDATE_CERT
app.state.config.LDAP_CIPHERS = LDAP_CIPHERS

<<<<<<< HEAD
# PII Detection
app.state.config.ENABLE_PII_DETECTION = ENABLE_PII_DETECTION
app.state.config.PII_API_KEY = PII_API_KEY
app.state.config.PII_API_BASE_URL = PII_API_BASE_URL
=======
# For LDAP Group Management
app.state.config.ENABLE_LDAP_GROUP_MANAGEMENT = ENABLE_LDAP_GROUP_MANAGEMENT
app.state.config.ENABLE_LDAP_GROUP_CREATION = ENABLE_LDAP_GROUP_CREATION
app.state.config.LDAP_ATTRIBUTE_FOR_GROUPS = LDAP_ATTRIBUTE_FOR_GROUPS

>>>>>>> b5f4c85b

app.state.AUTH_TRUSTED_EMAIL_HEADER = WEBUI_AUTH_TRUSTED_EMAIL_HEADER
app.state.AUTH_TRUSTED_NAME_HEADER = WEBUI_AUTH_TRUSTED_NAME_HEADER
app.state.WEBUI_AUTH_SIGNOUT_REDIRECT_URL = WEBUI_AUTH_SIGNOUT_REDIRECT_URL
app.state.EXTERNAL_PWA_MANIFEST_URL = EXTERNAL_PWA_MANIFEST_URL

app.state.USER_COUNT = None

app.state.TOOLS = {}
app.state.TOOL_CONTENTS = {}

app.state.FUNCTIONS = {}
app.state.FUNCTION_CONTENTS = {}

########################################
#
# RETRIEVAL
#
########################################


app.state.config.TOP_K = RAG_TOP_K
app.state.config.TOP_K_RERANKER = RAG_TOP_K_RERANKER
app.state.config.RELEVANCE_THRESHOLD = RAG_RELEVANCE_THRESHOLD
app.state.config.HYBRID_BM25_WEIGHT = RAG_HYBRID_BM25_WEIGHT


app.state.config.ALLOWED_FILE_EXTENSIONS = RAG_ALLOWED_FILE_EXTENSIONS
app.state.config.FILE_MAX_SIZE = RAG_FILE_MAX_SIZE
app.state.config.FILE_MAX_COUNT = RAG_FILE_MAX_COUNT
app.state.config.FILE_IMAGE_COMPRESSION_WIDTH = FILE_IMAGE_COMPRESSION_WIDTH
app.state.config.FILE_IMAGE_COMPRESSION_HEIGHT = FILE_IMAGE_COMPRESSION_HEIGHT


app.state.config.RAG_FULL_CONTEXT = RAG_FULL_CONTEXT
app.state.config.BYPASS_EMBEDDING_AND_RETRIEVAL = BYPASS_EMBEDDING_AND_RETRIEVAL
app.state.config.ENABLE_RAG_HYBRID_SEARCH = ENABLE_RAG_HYBRID_SEARCH
app.state.config.ENABLE_WEB_LOADER_SSL_VERIFICATION = ENABLE_WEB_LOADER_SSL_VERIFICATION

app.state.config.CONTENT_EXTRACTION_ENGINE = CONTENT_EXTRACTION_ENGINE
app.state.config.DATALAB_MARKER_API_KEY = DATALAB_MARKER_API_KEY
app.state.config.DATALAB_MARKER_LANGS = DATALAB_MARKER_LANGS
app.state.config.DATALAB_MARKER_SKIP_CACHE = DATALAB_MARKER_SKIP_CACHE
app.state.config.DATALAB_MARKER_FORCE_OCR = DATALAB_MARKER_FORCE_OCR
app.state.config.DATALAB_MARKER_PAGINATE = DATALAB_MARKER_PAGINATE
app.state.config.DATALAB_MARKER_STRIP_EXISTING_OCR = DATALAB_MARKER_STRIP_EXISTING_OCR
app.state.config.DATALAB_MARKER_DISABLE_IMAGE_EXTRACTION = (
    DATALAB_MARKER_DISABLE_IMAGE_EXTRACTION
)
app.state.config.DATALAB_MARKER_USE_LLM = DATALAB_MARKER_USE_LLM
app.state.config.DATALAB_MARKER_OUTPUT_FORMAT = DATALAB_MARKER_OUTPUT_FORMAT
app.state.config.EXTERNAL_DOCUMENT_LOADER_URL = EXTERNAL_DOCUMENT_LOADER_URL
app.state.config.EXTERNAL_DOCUMENT_LOADER_API_KEY = EXTERNAL_DOCUMENT_LOADER_API_KEY
app.state.config.TIKA_SERVER_URL = TIKA_SERVER_URL
app.state.config.DOCLING_SERVER_URL = DOCLING_SERVER_URL
app.state.config.DOCLING_OCR_ENGINE = DOCLING_OCR_ENGINE
app.state.config.DOCLING_OCR_LANG = DOCLING_OCR_LANG
app.state.config.DOCLING_DO_PICTURE_DESCRIPTION = DOCLING_DO_PICTURE_DESCRIPTION
app.state.config.DOCLING_PICTURE_DESCRIPTION_MODE = DOCLING_PICTURE_DESCRIPTION_MODE
app.state.config.DOCLING_PICTURE_DESCRIPTION_LOCAL = DOCLING_PICTURE_DESCRIPTION_LOCAL
app.state.config.DOCLING_PICTURE_DESCRIPTION_API = DOCLING_PICTURE_DESCRIPTION_API
app.state.config.DOCUMENT_INTELLIGENCE_ENDPOINT = DOCUMENT_INTELLIGENCE_ENDPOINT
app.state.config.DOCUMENT_INTELLIGENCE_KEY = DOCUMENT_INTELLIGENCE_KEY
app.state.config.MISTRAL_OCR_API_KEY = MISTRAL_OCR_API_KEY

app.state.config.TEXT_SPLITTER = RAG_TEXT_SPLITTER
app.state.config.TIKTOKEN_ENCODING_NAME = TIKTOKEN_ENCODING_NAME

app.state.config.CHUNK_SIZE = CHUNK_SIZE
app.state.config.CHUNK_OVERLAP = CHUNK_OVERLAP

app.state.config.RAG_EMBEDDING_ENGINE = RAG_EMBEDDING_ENGINE
app.state.config.RAG_EMBEDDING_MODEL = RAG_EMBEDDING_MODEL
app.state.config.RAG_EMBEDDING_BATCH_SIZE = RAG_EMBEDDING_BATCH_SIZE

app.state.config.RAG_RERANKING_ENGINE = RAG_RERANKING_ENGINE
app.state.config.RAG_RERANKING_MODEL = RAG_RERANKING_MODEL
app.state.config.RAG_EXTERNAL_RERANKER_URL = RAG_EXTERNAL_RERANKER_URL
app.state.config.RAG_EXTERNAL_RERANKER_API_KEY = RAG_EXTERNAL_RERANKER_API_KEY

app.state.config.RAG_TEMPLATE = RAG_TEMPLATE

app.state.config.RAG_OPENAI_API_BASE_URL = RAG_OPENAI_API_BASE_URL
app.state.config.RAG_OPENAI_API_KEY = RAG_OPENAI_API_KEY

app.state.config.RAG_AZURE_OPENAI_BASE_URL = RAG_AZURE_OPENAI_BASE_URL
app.state.config.RAG_AZURE_OPENAI_API_KEY = RAG_AZURE_OPENAI_API_KEY
app.state.config.RAG_AZURE_OPENAI_API_VERSION = RAG_AZURE_OPENAI_API_VERSION

app.state.config.RAG_OLLAMA_BASE_URL = RAG_OLLAMA_BASE_URL
app.state.config.RAG_OLLAMA_API_KEY = RAG_OLLAMA_API_KEY

app.state.config.PDF_EXTRACT_IMAGES = PDF_EXTRACT_IMAGES

app.state.config.YOUTUBE_LOADER_LANGUAGE = YOUTUBE_LOADER_LANGUAGE
app.state.config.YOUTUBE_LOADER_PROXY_URL = YOUTUBE_LOADER_PROXY_URL


app.state.config.ENABLE_WEB_SEARCH = ENABLE_WEB_SEARCH
app.state.config.WEB_SEARCH_ENGINE = WEB_SEARCH_ENGINE
app.state.config.WEB_SEARCH_DOMAIN_FILTER_LIST = WEB_SEARCH_DOMAIN_FILTER_LIST
app.state.config.WEB_SEARCH_RESULT_COUNT = WEB_SEARCH_RESULT_COUNT
app.state.config.WEB_SEARCH_CONCURRENT_REQUESTS = WEB_SEARCH_CONCURRENT_REQUESTS
app.state.config.WEB_LOADER_ENGINE = WEB_LOADER_ENGINE
app.state.config.WEB_SEARCH_TRUST_ENV = WEB_SEARCH_TRUST_ENV
app.state.config.BYPASS_WEB_SEARCH_EMBEDDING_AND_RETRIEVAL = (
    BYPASS_WEB_SEARCH_EMBEDDING_AND_RETRIEVAL
)
app.state.config.BYPASS_WEB_SEARCH_WEB_LOADER = BYPASS_WEB_SEARCH_WEB_LOADER

app.state.config.ENABLE_GOOGLE_DRIVE_INTEGRATION = ENABLE_GOOGLE_DRIVE_INTEGRATION
app.state.config.ENABLE_ONEDRIVE_INTEGRATION = ENABLE_ONEDRIVE_INTEGRATION
app.state.config.SEARXNG_QUERY_URL = SEARXNG_QUERY_URL
app.state.config.YACY_QUERY_URL = YACY_QUERY_URL
app.state.config.YACY_USERNAME = YACY_USERNAME
app.state.config.YACY_PASSWORD = YACY_PASSWORD
app.state.config.GOOGLE_PSE_API_KEY = GOOGLE_PSE_API_KEY
app.state.config.GOOGLE_PSE_ENGINE_ID = GOOGLE_PSE_ENGINE_ID
app.state.config.BRAVE_SEARCH_API_KEY = BRAVE_SEARCH_API_KEY
app.state.config.KAGI_SEARCH_API_KEY = KAGI_SEARCH_API_KEY
app.state.config.MOJEEK_SEARCH_API_KEY = MOJEEK_SEARCH_API_KEY
app.state.config.BOCHA_SEARCH_API_KEY = BOCHA_SEARCH_API_KEY
app.state.config.SERPSTACK_API_KEY = SERPSTACK_API_KEY
app.state.config.SERPSTACK_HTTPS = SERPSTACK_HTTPS
app.state.config.SERPER_API_KEY = SERPER_API_KEY
app.state.config.SERPLY_API_KEY = SERPLY_API_KEY
app.state.config.TAVILY_API_KEY = TAVILY_API_KEY
app.state.config.SEARCHAPI_API_KEY = SEARCHAPI_API_KEY
app.state.config.SEARCHAPI_ENGINE = SEARCHAPI_ENGINE
app.state.config.SERPAPI_API_KEY = SERPAPI_API_KEY
app.state.config.SERPAPI_ENGINE = SERPAPI_ENGINE
app.state.config.JINA_API_KEY = JINA_API_KEY
app.state.config.BING_SEARCH_V7_ENDPOINT = BING_SEARCH_V7_ENDPOINT
app.state.config.BING_SEARCH_V7_SUBSCRIPTION_KEY = BING_SEARCH_V7_SUBSCRIPTION_KEY
app.state.config.EXA_API_KEY = EXA_API_KEY
app.state.config.PERPLEXITY_API_KEY = PERPLEXITY_API_KEY
app.state.config.PERPLEXITY_MODEL = PERPLEXITY_MODEL
app.state.config.PERPLEXITY_SEARCH_CONTEXT_USAGE = PERPLEXITY_SEARCH_CONTEXT_USAGE
app.state.config.SOUGOU_API_SID = SOUGOU_API_SID
app.state.config.SOUGOU_API_SK = SOUGOU_API_SK
app.state.config.EXTERNAL_WEB_SEARCH_URL = EXTERNAL_WEB_SEARCH_URL
app.state.config.EXTERNAL_WEB_SEARCH_API_KEY = EXTERNAL_WEB_SEARCH_API_KEY
app.state.config.EXTERNAL_WEB_LOADER_URL = EXTERNAL_WEB_LOADER_URL
app.state.config.EXTERNAL_WEB_LOADER_API_KEY = EXTERNAL_WEB_LOADER_API_KEY


app.state.config.PLAYWRIGHT_WS_URL = PLAYWRIGHT_WS_URL
app.state.config.PLAYWRIGHT_TIMEOUT = PLAYWRIGHT_TIMEOUT
app.state.config.FIRECRAWL_API_BASE_URL = FIRECRAWL_API_BASE_URL
app.state.config.FIRECRAWL_API_KEY = FIRECRAWL_API_KEY
app.state.config.TAVILY_EXTRACT_DEPTH = TAVILY_EXTRACT_DEPTH

app.state.EMBEDDING_FUNCTION = None
app.state.ef = None
app.state.rf = None

app.state.YOUTUBE_LOADER_TRANSLATION = None


try:
    app.state.ef = get_ef(
        app.state.config.RAG_EMBEDDING_ENGINE,
        app.state.config.RAG_EMBEDDING_MODEL,
        RAG_EMBEDDING_MODEL_AUTO_UPDATE,
    )

    app.state.rf = get_rf(
        app.state.config.RAG_RERANKING_ENGINE,
        app.state.config.RAG_RERANKING_MODEL,
        app.state.config.RAG_EXTERNAL_RERANKER_URL,
        app.state.config.RAG_EXTERNAL_RERANKER_API_KEY,
        RAG_RERANKING_MODEL_AUTO_UPDATE,
    )
except Exception as e:
    log.error(f"Error updating models: {e}")
    pass


app.state.EMBEDDING_FUNCTION = get_embedding_function(
    app.state.config.RAG_EMBEDDING_ENGINE,
    app.state.config.RAG_EMBEDDING_MODEL,
    app.state.ef,
    (
        app.state.config.RAG_OPENAI_API_BASE_URL
        if app.state.config.RAG_EMBEDDING_ENGINE == "openai"
        else (
            app.state.config.RAG_OLLAMA_BASE_URL
            if app.state.config.RAG_EMBEDDING_ENGINE == "ollama"
            else app.state.config.RAG_AZURE_OPENAI_BASE_URL
        )
    ),
    (
        app.state.config.RAG_OPENAI_API_KEY
        if app.state.config.RAG_EMBEDDING_ENGINE == "openai"
        else (
            app.state.config.RAG_OLLAMA_API_KEY
            if app.state.config.RAG_EMBEDDING_ENGINE == "ollama"
            else app.state.config.RAG_AZURE_OPENAI_API_KEY
        )
    ),
    app.state.config.RAG_EMBEDDING_BATCH_SIZE,
    azure_api_version=(
        app.state.config.RAG_AZURE_OPENAI_API_VERSION
        if app.state.config.RAG_EMBEDDING_ENGINE == "azure_openai"
        else None
    ),
)

########################################
#
# CODE EXECUTION
#
########################################

app.state.config.ENABLE_CODE_EXECUTION = ENABLE_CODE_EXECUTION
app.state.config.CODE_EXECUTION_ENGINE = CODE_EXECUTION_ENGINE
app.state.config.CODE_EXECUTION_JUPYTER_URL = CODE_EXECUTION_JUPYTER_URL
app.state.config.CODE_EXECUTION_JUPYTER_AUTH = CODE_EXECUTION_JUPYTER_AUTH
app.state.config.CODE_EXECUTION_JUPYTER_AUTH_TOKEN = CODE_EXECUTION_JUPYTER_AUTH_TOKEN
app.state.config.CODE_EXECUTION_JUPYTER_AUTH_PASSWORD = (
    CODE_EXECUTION_JUPYTER_AUTH_PASSWORD
)
app.state.config.CODE_EXECUTION_JUPYTER_TIMEOUT = CODE_EXECUTION_JUPYTER_TIMEOUT

app.state.config.ENABLE_CODE_INTERPRETER = ENABLE_CODE_INTERPRETER
app.state.config.CODE_INTERPRETER_ENGINE = CODE_INTERPRETER_ENGINE
app.state.config.CODE_INTERPRETER_PROMPT_TEMPLATE = CODE_INTERPRETER_PROMPT_TEMPLATE

app.state.config.CODE_INTERPRETER_JUPYTER_URL = CODE_INTERPRETER_JUPYTER_URL
app.state.config.CODE_INTERPRETER_JUPYTER_AUTH = CODE_INTERPRETER_JUPYTER_AUTH
app.state.config.CODE_INTERPRETER_JUPYTER_AUTH_TOKEN = (
    CODE_INTERPRETER_JUPYTER_AUTH_TOKEN
)
app.state.config.CODE_INTERPRETER_JUPYTER_AUTH_PASSWORD = (
    CODE_INTERPRETER_JUPYTER_AUTH_PASSWORD
)
app.state.config.CODE_INTERPRETER_JUPYTER_TIMEOUT = CODE_INTERPRETER_JUPYTER_TIMEOUT

########################################
#
# IMAGES
#
########################################

app.state.config.IMAGE_GENERATION_ENGINE = IMAGE_GENERATION_ENGINE
app.state.config.ENABLE_IMAGE_GENERATION = ENABLE_IMAGE_GENERATION
app.state.config.ENABLE_IMAGE_PROMPT_GENERATION = ENABLE_IMAGE_PROMPT_GENERATION

app.state.config.IMAGES_OPENAI_API_BASE_URL = IMAGES_OPENAI_API_BASE_URL
app.state.config.IMAGES_OPENAI_API_KEY = IMAGES_OPENAI_API_KEY

app.state.config.IMAGES_GEMINI_API_BASE_URL = IMAGES_GEMINI_API_BASE_URL
app.state.config.IMAGES_GEMINI_API_KEY = IMAGES_GEMINI_API_KEY

app.state.config.IMAGE_GENERATION_MODEL = IMAGE_GENERATION_MODEL

app.state.config.AUTOMATIC1111_BASE_URL = AUTOMATIC1111_BASE_URL
app.state.config.AUTOMATIC1111_API_AUTH = AUTOMATIC1111_API_AUTH
app.state.config.AUTOMATIC1111_CFG_SCALE = AUTOMATIC1111_CFG_SCALE
app.state.config.AUTOMATIC1111_SAMPLER = AUTOMATIC1111_SAMPLER
app.state.config.AUTOMATIC1111_SCHEDULER = AUTOMATIC1111_SCHEDULER
app.state.config.COMFYUI_BASE_URL = COMFYUI_BASE_URL
app.state.config.COMFYUI_API_KEY = COMFYUI_API_KEY
app.state.config.COMFYUI_WORKFLOW = COMFYUI_WORKFLOW
app.state.config.COMFYUI_WORKFLOW_NODES = COMFYUI_WORKFLOW_NODES

app.state.config.IMAGE_SIZE = IMAGE_SIZE
app.state.config.IMAGE_STEPS = IMAGE_STEPS


########################################
#
# AUDIO
#
########################################

app.state.config.STT_ENGINE = AUDIO_STT_ENGINE
app.state.config.STT_MODEL = AUDIO_STT_MODEL
app.state.config.STT_SUPPORTED_CONTENT_TYPES = AUDIO_STT_SUPPORTED_CONTENT_TYPES

app.state.config.STT_OPENAI_API_BASE_URL = AUDIO_STT_OPENAI_API_BASE_URL
app.state.config.STT_OPENAI_API_KEY = AUDIO_STT_OPENAI_API_KEY

app.state.config.WHISPER_MODEL = WHISPER_MODEL
app.state.config.WHISPER_VAD_FILTER = WHISPER_VAD_FILTER
app.state.config.DEEPGRAM_API_KEY = DEEPGRAM_API_KEY

app.state.config.AUDIO_STT_AZURE_API_KEY = AUDIO_STT_AZURE_API_KEY
app.state.config.AUDIO_STT_AZURE_REGION = AUDIO_STT_AZURE_REGION
app.state.config.AUDIO_STT_AZURE_LOCALES = AUDIO_STT_AZURE_LOCALES
app.state.config.AUDIO_STT_AZURE_BASE_URL = AUDIO_STT_AZURE_BASE_URL
app.state.config.AUDIO_STT_AZURE_MAX_SPEAKERS = AUDIO_STT_AZURE_MAX_SPEAKERS

app.state.config.TTS_OPENAI_API_BASE_URL = AUDIO_TTS_OPENAI_API_BASE_URL
app.state.config.TTS_OPENAI_API_KEY = AUDIO_TTS_OPENAI_API_KEY
app.state.config.TTS_ENGINE = AUDIO_TTS_ENGINE
app.state.config.TTS_MODEL = AUDIO_TTS_MODEL
app.state.config.TTS_VOICE = AUDIO_TTS_VOICE
app.state.config.TTS_API_KEY = AUDIO_TTS_API_KEY
app.state.config.TTS_SPLIT_ON = AUDIO_TTS_SPLIT_ON


app.state.config.TTS_AZURE_SPEECH_REGION = AUDIO_TTS_AZURE_SPEECH_REGION
app.state.config.TTS_AZURE_SPEECH_BASE_URL = AUDIO_TTS_AZURE_SPEECH_BASE_URL
app.state.config.TTS_AZURE_SPEECH_OUTPUT_FORMAT = AUDIO_TTS_AZURE_SPEECH_OUTPUT_FORMAT


app.state.faster_whisper_model = None
app.state.speech_synthesiser = None
app.state.speech_speaker_embeddings_dataset = None


########################################
#
# TASKS
#
########################################


app.state.config.TASK_MODEL = TASK_MODEL
app.state.config.TASK_MODEL_EXTERNAL = TASK_MODEL_EXTERNAL


app.state.config.ENABLE_SEARCH_QUERY_GENERATION = ENABLE_SEARCH_QUERY_GENERATION
app.state.config.ENABLE_RETRIEVAL_QUERY_GENERATION = ENABLE_RETRIEVAL_QUERY_GENERATION
app.state.config.ENABLE_AUTOCOMPLETE_GENERATION = ENABLE_AUTOCOMPLETE_GENERATION
app.state.config.ENABLE_TAGS_GENERATION = ENABLE_TAGS_GENERATION
app.state.config.ENABLE_TITLE_GENERATION = ENABLE_TITLE_GENERATION
app.state.config.ENABLE_FOLLOW_UP_GENERATION = ENABLE_FOLLOW_UP_GENERATION


app.state.config.TITLE_GENERATION_PROMPT_TEMPLATE = TITLE_GENERATION_PROMPT_TEMPLATE
app.state.config.TAGS_GENERATION_PROMPT_TEMPLATE = TAGS_GENERATION_PROMPT_TEMPLATE
app.state.config.IMAGE_PROMPT_GENERATION_PROMPT_TEMPLATE = (
    IMAGE_PROMPT_GENERATION_PROMPT_TEMPLATE
)
app.state.config.FOLLOW_UP_GENERATION_PROMPT_TEMPLATE = (
    FOLLOW_UP_GENERATION_PROMPT_TEMPLATE
)

app.state.config.TOOLS_FUNCTION_CALLING_PROMPT_TEMPLATE = (
    TOOLS_FUNCTION_CALLING_PROMPT_TEMPLATE
)
app.state.config.QUERY_GENERATION_PROMPT_TEMPLATE = QUERY_GENERATION_PROMPT_TEMPLATE
app.state.config.AUTOCOMPLETE_GENERATION_PROMPT_TEMPLATE = (
    AUTOCOMPLETE_GENERATION_PROMPT_TEMPLATE
)
app.state.config.AUTOCOMPLETE_GENERATION_INPUT_MAX_LENGTH = (
    AUTOCOMPLETE_GENERATION_INPUT_MAX_LENGTH
)


########################################
#
# WEBUI
#
########################################

app.state.MODELS = {}


class RedirectMiddleware(BaseHTTPMiddleware):
    async def dispatch(self, request: Request, call_next):
        # Check if the request is a GET request
        if request.method == "GET":
            path = request.url.path
            query_params = dict(parse_qs(urlparse(str(request.url)).query))

            # Check for the specific watch path and the presence of 'v' parameter
            if path.endswith("/watch") and "v" in query_params:
                # Extract the first 'v' parameter
                video_id = query_params["v"][0]
                encoded_video_id = urlencode({"youtube": video_id})
                redirect_url = f"/?{encoded_video_id}"
                return RedirectResponse(url=redirect_url)

        # Proceed with the normal flow of other requests
        response = await call_next(request)
        return response


# Add the middleware to the app
app.add_middleware(CompressMiddleware)
app.add_middleware(RedirectMiddleware)
app.add_middleware(SecurityHeadersMiddleware)


@app.middleware("http")
async def commit_session_after_request(request: Request, call_next):
    response = await call_next(request)
    # log.debug("Commit session after request")
    Session.commit()
    return response


@app.middleware("http")
async def check_url(request: Request, call_next):
    start_time = int(time.time())
    request.state.token = get_http_authorization_cred(
        request.headers.get("Authorization")
    )

    request.state.enable_api_key = app.state.config.ENABLE_API_KEY
    response = await call_next(request)
    process_time = int(time.time()) - start_time
    response.headers["X-Process-Time"] = str(process_time)
    return response


@app.middleware("http")
async def inspect_websocket(request: Request, call_next):
    if (
        "/ws/socket.io" in request.url.path
        and request.query_params.get("transport") == "websocket"
    ):
        upgrade = (request.headers.get("Upgrade") or "").lower()
        connection = (request.headers.get("Connection") or "").lower().split(",")
        # Check that there's the correct headers for an upgrade, else reject the connection
        # This is to work around this upstream issue: https://github.com/miguelgrinberg/python-engineio/issues/367
        if upgrade != "websocket" or "upgrade" not in connection:
            return JSONResponse(
                status_code=status.HTTP_400_BAD_REQUEST,
                content={"detail": "Invalid WebSocket upgrade request"},
            )
    return await call_next(request)


app.add_middleware(
    CORSMiddleware,
    allow_origins=CORS_ALLOW_ORIGIN,
    allow_credentials=True,
    allow_methods=["*"],
    allow_headers=["*"],
)


app.mount("/ws", socket_app)


app.include_router(ollama.router, prefix="/ollama", tags=["ollama"])
app.include_router(openai.router, prefix="/openai", tags=["openai"])


app.include_router(pipelines.router, prefix="/api/v1/pipelines", tags=["pipelines"])
app.include_router(tasks.router, prefix="/api/v1/tasks", tags=["tasks"])
app.include_router(images.router, prefix="/api/v1/images", tags=["images"])

app.include_router(audio.router, prefix="/api/v1/audio", tags=["audio"])
app.include_router(retrieval.router, prefix="/api/v1/retrieval", tags=["retrieval"])

app.include_router(configs.router, prefix="/api/v1/configs", tags=["configs"])

app.include_router(auths.router, prefix="/api/v1/auths", tags=["auths"])
app.include_router(users.router, prefix="/api/v1/users", tags=["users"])


app.include_router(channels.router, prefix="/api/v1/channels", tags=["channels"])
app.include_router(chats.router, prefix="/api/v1/chats", tags=["chats"])
app.include_router(notes.router, prefix="/api/v1/notes", tags=["notes"])


app.include_router(models.router, prefix="/api/v1/models", tags=["models"])
app.include_router(knowledge.router, prefix="/api/v1/knowledge", tags=["knowledge"])
app.include_router(prompts.router, prefix="/api/v1/prompts", tags=["prompts"])
app.include_router(tools.router, prefix="/api/v1/tools", tags=["tools"])

app.include_router(memories.router, prefix="/api/v1/memories", tags=["memories"])
app.include_router(folders.router, prefix="/api/v1/folders", tags=["folders"])
app.include_router(groups.router, prefix="/api/v1/groups", tags=["groups"])
app.include_router(files.router, prefix="/api/v1/files", tags=["files"])
app.include_router(functions.router, prefix="/api/v1/functions", tags=["functions"])
app.include_router(
    evaluations.router, prefix="/api/v1/evaluations", tags=["evaluations"]
)
app.include_router(utils.router, prefix="/api/v1/utils", tags=["utils"])


try:
    audit_level = AuditLevel(AUDIT_LOG_LEVEL)
except ValueError as e:
    logger.error(f"Invalid audit level: {AUDIT_LOG_LEVEL}. Error: {e}")
    audit_level = AuditLevel.NONE

if audit_level != AuditLevel.NONE:
    app.add_middleware(
        AuditLoggingMiddleware,
        audit_level=audit_level,
        excluded_paths=AUDIT_EXCLUDED_PATHS,
        max_body_size=MAX_BODY_LOG_SIZE,
    )
##################################
#
# Chat Endpoints
#
##################################


@app.get("/api/models")
async def get_models(request: Request, user=Depends(get_verified_user)):
    def get_filtered_models(models, user):
        filtered_models = []
        for model in models:
            if model.get("arena"):
                if has_access(
                    user.id,
                    type="read",
                    access_control=model.get("info", {})
                    .get("meta", {})
                    .get("access_control", {}),
                ):
                    filtered_models.append(model)
                continue

            model_info = Models.get_model_by_id(model["id"])
            if model_info:
                if user.id == model_info.user_id or has_access(
                    user.id, type="read", access_control=model_info.access_control
                ):
                    filtered_models.append(model)

        return filtered_models

    all_models = await get_all_models(request, user=user)

    models = []
    for model in all_models:
        # Filter out filter pipelines
        if "pipeline" in model and model["pipeline"].get("type", None) == "filter":
            continue

        try:
            model_tags = [
                tag.get("name")
                for tag in model.get("info", {}).get("meta", {}).get("tags", [])
            ]
            tags = [tag.get("name") for tag in model.get("tags", [])]

            tags = list(set(model_tags + tags))
            model["tags"] = [{"name": tag} for tag in tags]
        except Exception as e:
            log.debug(f"Error processing model tags: {e}")
            model["tags"] = []
            pass

        models.append(model)

    model_order_list = request.app.state.config.MODEL_ORDER_LIST
    if model_order_list:
        model_order_dict = {model_id: i for i, model_id in enumerate(model_order_list)}
        # Sort models by order list priority, with fallback for those not in the list
        models.sort(
            key=lambda x: (model_order_dict.get(x["id"], float("inf")), x["name"])
        )

    # Filter out models that the user does not have access to
    if user.role == "user" and not BYPASS_MODEL_ACCESS_CONTROL:
        models = get_filtered_models(models, user)

    log.debug(
        f"/api/models returned filtered models accessible to the user: {json.dumps([model['id'] for model in models])}"
    )
    return {"data": models}


@app.get("/api/models/base")
async def get_base_models(request: Request, user=Depends(get_admin_user)):
    models = await get_all_base_models(request, user=user)
    return {"data": models}


##################################
# Embeddings
##################################


@app.post("/api/embeddings")
async def embeddings(
    request: Request, form_data: dict, user=Depends(get_verified_user)
):
    """
    OpenAI-compatible embeddings endpoint.

    This handler:
      - Performs user/model checks and dispatches to the correct backend.
      - Supports OpenAI, Ollama, arena models, pipelines, and any compatible provider.

    Args:
        request (Request): Request context.
        form_data (dict): OpenAI-like payload (e.g., {"model": "...", "input": [...]})
        user (UserModel): Authenticated user.

    Returns:
        dict: OpenAI-compatible embeddings response.
    """
    # Make sure models are loaded in app state
    if not request.app.state.MODELS:
        await get_all_models(request, user=user)
    # Use generic dispatcher in utils.embeddings
    return await generate_embeddings(request, form_data, user)


@app.post("/api/chat/completions")
async def chat_completion(
    request: Request,
    form_data: dict,
    user=Depends(get_verified_user),
):
    if not request.app.state.MODELS:
        await get_all_models(request, user=user)

    model_item = form_data.pop("model_item", {})
    tasks = form_data.pop("background_tasks", None)

    metadata = {}
    try:
        if not model_item.get("direct", False):
            model_id = form_data.get("model", None)
            if model_id not in request.app.state.MODELS:
                raise Exception("Model not found")

            model = request.app.state.MODELS[model_id]
            model_info = Models.get_model_by_id(model_id)

            # Check if user has access to the model
            if not BYPASS_MODEL_ACCESS_CONTROL and user.role == "user":
                try:
                    check_model_access(user, model)
                except Exception as e:
                    raise e
        else:
            model = model_item
            model_info = None

            request.state.direct = True
            request.state.model = model

        metadata = {
            "user_id": user.id,
            "chat_id": form_data.pop("chat_id", None),
            "message_id": form_data.pop("id", None),
            "session_id": form_data.pop("session_id", None),
            "filter_ids": form_data.pop("filter_ids", []),
            "tool_ids": form_data.get("tool_ids", None),
            "tool_servers": form_data.pop("tool_servers", None),
            "files": form_data.get("files", None),
            "features": form_data.get("features", {}),
            "variables": form_data.get("variables", {}),
            "model": model,
            "direct": model_item.get("direct", False),
            **(
                {"function_calling": "native"}
                if form_data.get("params", {}).get("function_calling") == "native"
                or (
                    model_info
                    and model_info.params.model_dump().get("function_calling")
                    == "native"
                )
                else {}
            ),
        }

        request.state.metadata = metadata
        form_data["metadata"] = metadata

        form_data, metadata, events = await process_chat_payload(
            request, form_data, user, metadata, model
        )

    except Exception as e:
        log.debug(f"Error processing chat payload: {e}")
        if metadata.get("chat_id") and metadata.get("message_id"):
            # Update the chat message with the error
            Chats.upsert_message_to_chat_by_id_and_message_id(
                metadata["chat_id"],
                metadata["message_id"],
                {
                    "error": {"content": str(e)},
                },
            )

        raise HTTPException(
            status_code=status.HTTP_400_BAD_REQUEST,
            detail=str(e),
        )

    try:
        response = await chat_completion_handler(request, form_data, user)

        return await process_chat_response(
            request, response, form_data, user, metadata, model, events, tasks
        )
    except Exception as e:
        log.debug(f"Error in chat completion: {e}")
        if metadata.get("chat_id") and metadata.get("message_id"):
            # Update the chat message with the error
            Chats.upsert_message_to_chat_by_id_and_message_id(
                metadata["chat_id"],
                metadata["message_id"],
                {
                    "error": {"content": str(e)},
                },
            )

        raise HTTPException(
            status_code=status.HTTP_400_BAD_REQUEST,
            detail=str(e),
        )


# Alias for chat_completion (Legacy)
generate_chat_completions = chat_completion
generate_chat_completion = chat_completion


@app.post("/api/chat/completed")
async def chat_completed(
    request: Request, form_data: dict, user=Depends(get_verified_user)
):
    try:
        model_item = form_data.pop("model_item", {})

        if model_item.get("direct", False):
            request.state.direct = True
            request.state.model = model_item

        return await chat_completed_handler(request, form_data, user)
    except Exception as e:
        raise HTTPException(
            status_code=status.HTTP_400_BAD_REQUEST,
            detail=str(e),
        )


@app.post("/api/chat/actions/{action_id}")
async def chat_action(
    request: Request, action_id: str, form_data: dict, user=Depends(get_verified_user)
):
    try:
        model_item = form_data.pop("model_item", {})

        if model_item.get("direct", False):
            request.state.direct = True
            request.state.model = model_item

        return await chat_action_handler(request, action_id, form_data, user)
    except Exception as e:
        raise HTTPException(
            status_code=status.HTTP_400_BAD_REQUEST,
            detail=str(e),
        )


@app.post("/api/tasks/stop/{task_id}")
async def stop_task_endpoint(
    request: Request, task_id: str, user=Depends(get_verified_user)
):
    try:
        result = await stop_task(request, task_id)
        return result
    except ValueError as e:
        raise HTTPException(status_code=status.HTTP_404_NOT_FOUND, detail=str(e))


@app.get("/api/tasks")
async def list_tasks_endpoint(request: Request, user=Depends(get_verified_user)):
    return {"tasks": await list_tasks(request)}


@app.get("/api/tasks/chat/{chat_id}")
async def list_tasks_by_chat_id_endpoint(
    request: Request, chat_id: str, user=Depends(get_verified_user)
):
    chat = Chats.get_chat_by_id(chat_id)
    if chat is None or chat.user_id != user.id:
        return {"task_ids": []}

    task_ids = await list_task_ids_by_chat_id(request, chat_id)

    print(f"Task IDs for chat {chat_id}: {task_ids}")
    return {"task_ids": task_ids}


##################################
#
# Config Endpoints
#
##################################


@app.get("/api/config")
async def get_app_config(request: Request):
    user = None
    if "token" in request.cookies:
        token = request.cookies.get("token")
        try:
            data = decode_token(token)
        except Exception as e:
            log.debug(e)
            raise HTTPException(
                status_code=status.HTTP_401_UNAUTHORIZED,
                detail="Invalid token",
            )
        if data is not None and "id" in data:
            user = Users.get_user_by_id(data["id"])

    user_count = Users.get_num_users()
    onboarding = False

    if user is None:
        onboarding = user_count == 0

    return {
        **({"onboarding": True} if onboarding else {}),
        "status": True,
        "name": app.state.WEBUI_NAME,
        "version": VERSION,
        "default_locale": str(DEFAULT_LOCALE),
        "oauth": {
            "providers": {
                name: config.get("name", name)
                for name, config in OAUTH_PROVIDERS.items()
            }
        },
        "features": {
            "auth": WEBUI_AUTH,
            "auth_trusted_header": bool(app.state.AUTH_TRUSTED_EMAIL_HEADER),
            "enable_ldap": app.state.config.ENABLE_LDAP,
            "enable_api_key": app.state.config.ENABLE_API_KEY,
            "enable_signup": app.state.config.ENABLE_SIGNUP,
            "enable_login_form": app.state.config.ENABLE_LOGIN_FORM,
            "enable_websocket": ENABLE_WEBSOCKET_SUPPORT,
            **(
                {
                    "enable_direct_connections": app.state.config.ENABLE_DIRECT_CONNECTIONS,
                    "enable_channels": app.state.config.ENABLE_CHANNELS,
                    "enable_notes": app.state.config.ENABLE_NOTES,
                    "enable_web_search": app.state.config.ENABLE_WEB_SEARCH,
                    "enable_code_execution": app.state.config.ENABLE_CODE_EXECUTION,
                    "enable_code_interpreter": app.state.config.ENABLE_CODE_INTERPRETER,
                    "enable_image_generation": app.state.config.ENABLE_IMAGE_GENERATION,
                    "enable_autocomplete_generation": app.state.config.ENABLE_AUTOCOMPLETE_GENERATION,
                    "enable_community_sharing": app.state.config.ENABLE_COMMUNITY_SHARING,
                    "enable_message_rating": app.state.config.ENABLE_MESSAGE_RATING,
                    "enable_user_webhooks": app.state.config.ENABLE_USER_WEBHOOKS,
                    "enable_admin_export": ENABLE_ADMIN_EXPORT,
                    "enable_admin_chat_access": ENABLE_ADMIN_CHAT_ACCESS,
                    "enable_google_drive_integration": app.state.config.ENABLE_GOOGLE_DRIVE_INTEGRATION,
                    "enable_onedrive_integration": app.state.config.ENABLE_ONEDRIVE_INTEGRATION,
                    "enable_pii_detection": app.state.config.ENABLE_PII_DETECTION,
                }
                if user is not None
                else {}
            ),
        },
        **(
            {
                "default_models": app.state.config.DEFAULT_MODELS,
                "default_prompt_suggestions": app.state.config.DEFAULT_PROMPT_SUGGESTIONS,
                "user_count": user_count,
                "code": {
                    "engine": app.state.config.CODE_EXECUTION_ENGINE,
                },
                "audio": {
                    "tts": {
                        "engine": app.state.config.TTS_ENGINE,
                        "voice": app.state.config.TTS_VOICE,
                        "split_on": app.state.config.TTS_SPLIT_ON,
                    },
                    "stt": {
                        "engine": app.state.config.STT_ENGINE,
                    },
                },
                "file": {
                    "max_size": app.state.config.FILE_MAX_SIZE,
                    "max_count": app.state.config.FILE_MAX_COUNT,
                    "image_compression": {
                        "width": app.state.config.FILE_IMAGE_COMPRESSION_WIDTH,
                        "height": app.state.config.FILE_IMAGE_COMPRESSION_HEIGHT,
                    },
                },
                "permissions": {**app.state.config.USER_PERMISSIONS},
                "google_drive": {
                    "client_id": GOOGLE_DRIVE_CLIENT_ID.value,
                    "api_key": GOOGLE_DRIVE_API_KEY.value,
                },
                "onedrive": {
                    "client_id": ONEDRIVE_CLIENT_ID.value,
                    "sharepoint_url": ONEDRIVE_SHAREPOINT_URL.value,
                    "sharepoint_tenant_id": ONEDRIVE_SHAREPOINT_TENANT_ID.value,
                },
                "ui": {
                    "pending_user_overlay_title": app.state.config.PENDING_USER_OVERLAY_TITLE,
                    "pending_user_overlay_content": app.state.config.PENDING_USER_OVERLAY_CONTENT,
                    "response_watermark": app.state.config.RESPONSE_WATERMARK,
                },
                "pii": {
                    "enabled": app.state.config.ENABLE_PII_DETECTION,
                    "api_key": app.state.config.PII_API_KEY,
                    "api_base_url": app.state.config.PII_API_BASE_URL,
                },
                "license_metadata": app.state.LICENSE_METADATA,
                **(
                    {
                        "active_entries": app.state.USER_COUNT,
                    }
                    if user.role == "admin"
                    else {}
                ),
            }
            if user is not None
            else {}
        ),
    }


class UrlForm(BaseModel):
    url: str


@app.get("/api/webhook")
async def get_webhook_url(user=Depends(get_admin_user)):
    return {
        "url": app.state.config.WEBHOOK_URL,
    }


@app.post("/api/webhook")
async def update_webhook_url(form_data: UrlForm, user=Depends(get_admin_user)):
    app.state.config.WEBHOOK_URL = form_data.url
    app.state.WEBHOOK_URL = app.state.config.WEBHOOK_URL
    return {"url": app.state.config.WEBHOOK_URL}


@app.get("/api/version")
async def get_app_version():
    return {
        "version": VERSION,
    }


@app.get("/api/version/updates")
async def get_app_latest_release_version(user=Depends(get_verified_user)):
    if OFFLINE_MODE:
        log.debug(
            f"Offline mode is enabled, returning current version as latest version"
        )
        return {"current": VERSION, "latest": VERSION}
    try:
        timeout = aiohttp.ClientTimeout(total=1)
        async with aiohttp.ClientSession(timeout=timeout, trust_env=True) as session:
            async with session.get(
                "https://api.github.com/repos/open-webui/open-webui/releases/latest",
                ssl=AIOHTTP_CLIENT_SESSION_SSL,
            ) as response:
                response.raise_for_status()
                data = await response.json()
                latest_version = data["tag_name"]

                return {"current": VERSION, "latest": latest_version[1:]}
    except Exception as e:
        log.debug(e)
        return {"current": VERSION, "latest": VERSION}


@app.get("/api/changelog")
async def get_app_changelog():
    return {key: CHANGELOG[key] for idx, key in enumerate(CHANGELOG) if idx < 5}


@app.get("/api/usage")
async def get_current_usage(user=Depends(get_verified_user)):
    """
    Get current usage statistics for Open WebUI.
    This is an experimental endpoint and subject to change.
    """
    try:
        return {"model_ids": get_models_in_use(), "user_ids": get_active_user_ids()}
    except Exception as e:
        log.error(f"Error getting usage statistics: {e}")
        raise HTTPException(status_code=500, detail="Internal Server Error")


############################
# OAuth Login & Callback
############################

# SessionMiddleware is used by authlib for oauth
if len(OAUTH_PROVIDERS) > 0:
    app.add_middleware(
        SessionMiddleware,
        secret_key=WEBUI_SECRET_KEY,
        session_cookie="oui-session",
        same_site=WEBUI_SESSION_COOKIE_SAME_SITE,
        https_only=WEBUI_SESSION_COOKIE_SECURE,
    )


@app.get("/oauth/{provider}/login")
async def oauth_login(provider: str, request: Request):
    return await oauth_manager.handle_login(request, provider)


# OAuth login logic is as follows:
# 1. Attempt to find a user with matching subject ID, tied to the provider
# 2. If OAUTH_MERGE_ACCOUNTS_BY_EMAIL is true, find a user with the email address provided via OAuth
#    - This is considered insecure in general, as OAuth providers do not always verify email addresses
# 3. If there is no user, and ENABLE_OAUTH_SIGNUP is true, create a user
#    - Email addresses are considered unique, so we fail registration if the email address is already taken
@app.get("/oauth/{provider}/callback")
async def oauth_callback(provider: str, request: Request, response: Response):
    return await oauth_manager.handle_callback(request, provider, response)


@app.get("/manifest.json")
async def get_manifest_json():
    if app.state.EXTERNAL_PWA_MANIFEST_URL:
        return requests.get(app.state.EXTERNAL_PWA_MANIFEST_URL).json()
    else:
        return {
            "name": app.state.WEBUI_NAME,
            "short_name": app.state.WEBUI_NAME,
            "description": "Open WebUI is an open, extensible, user-friendly interface for AI that adapts to your workflow.",
            "start_url": "/",
            "display": "standalone",
            "background_color": "#343541",
            "orientation": "any",
            "icons": [
                {
                    "src": "/static/logo.png",
                    "type": "image/png",
                    "sizes": "500x500",
                    "purpose": "any",
                },
                {
                    "src": "/static/logo.png",
                    "type": "image/png",
                    "sizes": "500x500",
                    "purpose": "maskable",
                },
            ],
        }


@app.get("/opensearch.xml")
async def get_opensearch_xml():
    xml_content = rf"""
    <OpenSearchDescription xmlns="http://a9.com/-/spec/opensearch/1.1/" xmlns:moz="http://www.mozilla.org/2006/browser/search/">
    <ShortName>{app.state.WEBUI_NAME}</ShortName>
    <Description>Search {app.state.WEBUI_NAME}</Description>
    <InputEncoding>UTF-8</InputEncoding>
    <Image width="16" height="16" type="image/x-icon">{app.state.config.WEBUI_URL}/static/favicon.png</Image>
    <Url type="text/html" method="get" template="{app.state.config.WEBUI_URL}/?q={"{searchTerms}"}"/>
    <moz:SearchForm>{app.state.config.WEBUI_URL}</moz:SearchForm>
    </OpenSearchDescription>
    """
    return Response(content=xml_content, media_type="application/xml")


@app.get("/health")
async def healthcheck():
    return {"status": True}


@app.get("/health/db")
async def healthcheck_with_db():
    Session.execute(text("SELECT 1;")).all()
    return {"status": True}


app.mount("/static", StaticFiles(directory=STATIC_DIR), name="static")


@app.get("/cache/{path:path}")
async def serve_cache_file(
    path: str,
    user=Depends(get_verified_user),
):
    file_path = os.path.abspath(os.path.join(CACHE_DIR, path))
    # prevent path traversal
    if not file_path.startswith(os.path.abspath(CACHE_DIR)):
        raise HTTPException(status_code=404, detail="File not found")
    if not os.path.isfile(file_path):
        raise HTTPException(status_code=404, detail="File not found")
    return FileResponse(file_path)


def swagger_ui_html(*args, **kwargs):
    return get_swagger_ui_html(
        *args,
        **kwargs,
        swagger_js_url="/static/swagger-ui/swagger-ui-bundle.js",
        swagger_css_url="/static/swagger-ui/swagger-ui.css",
        swagger_favicon_url="/static/swagger-ui/favicon.png",
    )


applications.get_swagger_ui_html = swagger_ui_html

if os.path.exists(FRONTEND_BUILD_DIR):
    mimetypes.add_type("text/javascript", ".js")
    app.mount(
        "/",
        SPAStaticFiles(directory=FRONTEND_BUILD_DIR, html=True),
        name="spa-static-files",
    )
else:
    log.warning(
        f"Frontend build directory not found at '{FRONTEND_BUILD_DIR}'. Serving API only."
    )<|MERGE_RESOLUTION|>--- conflicted
+++ resolved
@@ -354,17 +354,17 @@
     LDAP_CA_CERT_FILE,
     LDAP_VALIDATE_CERT,
     LDAP_CIPHERS,
-<<<<<<< HEAD
+
     # PII Detection
     ENABLE_PII_DETECTION,
     PII_API_KEY,
     PII_API_BASE_URL,
-=======
+
     # LDAP Group Management
     ENABLE_LDAP_GROUP_MANAGEMENT,
     ENABLE_LDAP_GROUP_CREATION,
     LDAP_ATTRIBUTE_FOR_GROUPS,
->>>>>>> b5f4c85b
+
     # Misc
     ENV,
     CACHE_DIR,
@@ -692,18 +692,15 @@
 app.state.config.LDAP_VALIDATE_CERT = LDAP_VALIDATE_CERT
 app.state.config.LDAP_CIPHERS = LDAP_CIPHERS
 
-<<<<<<< HEAD
 # PII Detection
 app.state.config.ENABLE_PII_DETECTION = ENABLE_PII_DETECTION
 app.state.config.PII_API_KEY = PII_API_KEY
 app.state.config.PII_API_BASE_URL = PII_API_BASE_URL
-=======
+
 # For LDAP Group Management
 app.state.config.ENABLE_LDAP_GROUP_MANAGEMENT = ENABLE_LDAP_GROUP_MANAGEMENT
 app.state.config.ENABLE_LDAP_GROUP_CREATION = ENABLE_LDAP_GROUP_CREATION
 app.state.config.LDAP_ATTRIBUTE_FOR_GROUPS = LDAP_ATTRIBUTE_FOR_GROUPS
-
->>>>>>> b5f4c85b
 
 app.state.AUTH_TRUSTED_EMAIL_HEADER = WEBUI_AUTH_TRUSTED_EMAIL_HEADER
 app.state.AUTH_TRUSTED_NAME_HEADER = WEBUI_AUTH_TRUSTED_NAME_HEADER
