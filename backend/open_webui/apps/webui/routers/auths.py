--- conflicted
+++ resolved
@@ -248,18 +248,11 @@
                     picture_url = "/user.png"
 
                     user = Auths.insert_new_auth(
-<<<<<<< HEAD
                         mail,
                         str(uuid.uuid4()),
                         cn,
                         picture_url,
                         role,
-=======
-                        email=mail,
-                        password=str(uuid.uuid4()),
-                        name=cn,
-                        role=role
->>>>>>> 335337fc
                     )
 
 
