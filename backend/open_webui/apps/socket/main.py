--- conflicted
+++ resolved
@@ -15,20 +15,11 @@
 from open_webui.utils.utils import decode_token
 from open_webui.apps.socket.utils import RedisDict
 
-<<<<<<< HEAD
 from open_webui.config import ENABLE_USER_COUNT_WEBSOCKET_UPDATES, ENABLE_USAGE_WEBSOCKET_UPDATES
-
-sio = socketio.AsyncServer(
-    cors_allowed_origins=[],
-    async_mode="asgi",
-    transports=(["polling", "websocket"] if ENABLE_WEBSOCKET_SUPPORT else ["polling"]),
-    allow_upgrades=ENABLE_WEBSOCKET_SUPPORT,
-    always_connect=True,
-=======
 from open_webui.env import (
     GLOBAL_LOG_LEVEL,
     SRC_LOG_LEVELS,
->>>>>>> a68e717d
+
 )
 
 
@@ -98,7 +89,8 @@
                 USAGE_POOL[model_id] = connections
 
             # Emit updated usage information after cleaning
-            await sio.emit("usage", {"models": get_models_in_use()})
+            if ENABLE_USAGE_WEBSOCKET_UPDATES.value:
+                await sio.emit("usage", {"models": get_models_in_use()})
 
         await asyncio.sleep(TIMEOUT_DURATION)
 
@@ -128,7 +120,8 @@
     }
 
     # Broadcast the usage data to all clients
-    await sio.emit("usage", {"models": get_models_in_use()})
+    if ENABLE_USAGE_WEBSOCKET_UPDATES.value:
+        await sio.emit("usage", {"models": get_models_in_use()})
 
 
 @sio.event
@@ -148,15 +141,11 @@
             else:
                 USER_POOL[user.id] = [sid]
             # print(f"user {user.name}({user.id}) connected with session ID {sid}")
-<<<<<<< HEAD
             if ENABLE_USER_COUNT_WEBSOCKET_UPDATES.value:
-                await sio.emit("user-count", {"count": len(set(USER_POOL))})
+                await sio.emit("user-count", {"count": len(USER_POOL.items())})
             if ENABLE_USAGE_WEBSOCKET_UPDATES.value:
                 await sio.emit("usage", {"models": get_models_in_use()})
-=======
-            await sio.emit("user-count", {"count": len(USER_POOL.items())})
-            await sio.emit("usage", {"models": get_models_in_use()})
->>>>>>> a68e717d
+
 
 
 @sio.on("user-join")
@@ -182,78 +171,14 @@
         USER_POOL[user.id] = [sid]
 
     # print(f"user {user.name}({user.id}) connected with session ID {sid}")
-<<<<<<< HEAD
     if ENABLE_USER_COUNT_WEBSOCKET_UPDATES.value:
-        await sio.emit("user-count", {"count": len(set(USER_POOL))})
-=======
-
-    await sio.emit("user-count", {"count": len(USER_POOL.items())})
->>>>>>> a68e717d
+        await sio.emit("user-count", {"count": len(USER_POOL.items())})
 
 
 @sio.on("user-count")
 async def user_count(sid):
-<<<<<<< HEAD
     if ENABLE_USER_COUNT_WEBSOCKET_UPDATES.value:
-        await sio.emit("user-count", {"count": len(set(USER_POOL))})
-
-
-def get_models_in_use():
-    # Aggregate all models in use
-    models_in_use = []
-    for model_id, data in USAGE_POOL.items():
-        models_in_use.append(model_id)
-
-    return models_in_use
-
-
-@sio.on("usage")
-async def usage(sid, data):
-    model_id = data["model"]
-
-    # Cancel previous callback if there is one
-    if model_id in USAGE_POOL:
-        USAGE_POOL[model_id]["callback"].cancel()
-
-    # Store the new usage data and task
-
-    if model_id in USAGE_POOL:
-        USAGE_POOL[model_id]["sids"].append(sid)
-        USAGE_POOL[model_id]["sids"] = list(set(USAGE_POOL[model_id]["sids"]))
-
-    else:
-        USAGE_POOL[model_id] = {"sids": [sid]}
-
-    # Schedule a task to remove the usage data after TIMEOUT_DURATION
-    USAGE_POOL[model_id]["callback"] = asyncio.create_task(
-        remove_after_timeout(sid, model_id)
-    )
-
-    # Broadcast the usage data to all clients
-    if ENABLE_USAGE_WEBSOCKET_UPDATES.value:
-        await sio.emit("usage", {"models": get_models_in_use()})
-
-
-async def remove_after_timeout(sid, model_id):
-    try:
-        await asyncio.sleep(TIMEOUT_DURATION)
-        if model_id in USAGE_POOL:
-            # print(USAGE_POOL[model_id]["sids"])
-            USAGE_POOL[model_id]["sids"].remove(sid)
-            USAGE_POOL[model_id]["sids"] = list(set(USAGE_POOL[model_id]["sids"]))
-
-            if len(USAGE_POOL[model_id]["sids"]) == 0:
-                del USAGE_POOL[model_id]
-
-            # Broadcast the usage data to all clients
-            if ENABLE_USAGE_WEBSOCKET_UPDATES.value:
-                await sio.emit("usage", {"models": get_models_in_use()})
-    except asyncio.CancelledError:
-        # Task was cancelled due to new 'usage' event
-        pass
-=======
-    await sio.emit("user-count", {"count": len(USER_POOL.items())})
->>>>>>> a68e717d
+        await sio.emit("user-count", {"count": len(USER_POOL.items())})
 
 
 @sio.event
