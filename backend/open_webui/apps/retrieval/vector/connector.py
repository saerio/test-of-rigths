from open_webui.config import VECTOR_DB

match VECTOR_DB:
    case "chroma":
        from open_webui.apps.retrieval.vector.dbs.chroma import ChromaClient

<<<<<<< HEAD
    VECTOR_DB_CLIENT = MilvusClient()
elif VECTOR_DB == "qdrant":
    from open_webui.apps.retrieval.vector.dbs.qdrant import QdrantClient

    VECTOR_DB_CLIENT = QdrantClient()
elif VECTOR_DB == "opensearch":
    from open_webui.apps.retrieval.vector.dbs.opensearch import OpenSearchClient

    VECTOR_DB_CLIENT = OpenSearchClient()
elif VECTOR_DB == "pgvector":
    from open_webui.apps.retrieval.vector.dbs.pgvector import PgvectorClient

    VECTOR_DB_CLIENT = PgvectorClient()
else:
    from open_webui.apps.retrieval.vector.dbs.chroma import ChromaClient
=======
        VECTOR_DB_CLIENT = ChromaClient()
>>>>>>> 278436c0

    case "milvus":
        from open_webui.apps.retrieval.vector.dbs.milvus import MilvusClient

        VECTOR_DB_CLIENT = MilvusClient()

    case "qdrant":
        from open_webui.apps.retrieval.vector.dbs.qdrant import QdrantClient

        VECTOR_DB_CLIENT = QdrantClient()

    case "opensearch":
        from open_webui.apps.retrieval.vector.dbs.opensearch import OpenSearchClient

        VECTOR_DB_CLIENT = OpenSearchClient()

    case "pgvector":
        from open_webui.apps.retrieval.vector.dbs.pgvector import PgvectorClient

        VECTOR_DB_CLIENT = PgvectorClient()

    case _:
        from open_webui.apps.retrieval.vector.dbs.chroma import ChromaClient

        VECTOR_DB_CLIENT = ChromaClient()<|MERGE_RESOLUTION|>--- conflicted
+++ resolved
@@ -1,10 +1,8 @@
 from open_webui.config import VECTOR_DB
 
-match VECTOR_DB:
-    case "chroma":
-        from open_webui.apps.retrieval.vector.dbs.chroma import ChromaClient
+if VECTOR_DB == "milvus":
+    from open_webui.apps.retrieval.vector.dbs.milvus import MilvusClient
 
-<<<<<<< HEAD
     VECTOR_DB_CLIENT = MilvusClient()
 elif VECTOR_DB == "qdrant":
     from open_webui.apps.retrieval.vector.dbs.qdrant import QdrantClient
@@ -20,31 +18,5 @@
     VECTOR_DB_CLIENT = PgvectorClient()
 else:
     from open_webui.apps.retrieval.vector.dbs.chroma import ChromaClient
-=======
-        VECTOR_DB_CLIENT = ChromaClient()
->>>>>>> 278436c0
 
-    case "milvus":
-        from open_webui.apps.retrieval.vector.dbs.milvus import MilvusClient
-
-        VECTOR_DB_CLIENT = MilvusClient()
-
-    case "qdrant":
-        from open_webui.apps.retrieval.vector.dbs.qdrant import QdrantClient
-
-        VECTOR_DB_CLIENT = QdrantClient()
-
-    case "opensearch":
-        from open_webui.apps.retrieval.vector.dbs.opensearch import OpenSearchClient
-
-        VECTOR_DB_CLIENT = OpenSearchClient()
-
-    case "pgvector":
-        from open_webui.apps.retrieval.vector.dbs.pgvector import PgvectorClient
-
-        VECTOR_DB_CLIENT = PgvectorClient()
-
-    case _:
-        from open_webui.apps.retrieval.vector.dbs.chroma import ChromaClient
-
-        VECTOR_DB_CLIENT = ChromaClient()+    VECTOR_DB_CLIENT = ChromaClient()