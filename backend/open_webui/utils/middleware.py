--- conflicted
+++ resolved
@@ -2065,43 +2065,16 @@
                     for tool_call in response_tool_calls:
                         tool_call_id = tool_call.get("id", "")
                         tool_name = tool_call.get("function", {}).get("name", "")
-<<<<<<< HEAD
-                        tool_call_args = tool_call.get("function", {}).get("arguments", "{}")
-=======
                         tool_args = tool_call.get("function", {}).get("arguments", "{}")
->>>>>>> b5f4c85b
 
                         tool_function_params = {}
                         try:
                             # json.loads cannot be used because some models do not produce valid JSON
-<<<<<<< HEAD
-                            tool_function_params = ast.literal_eval(
-                                tool_call_args
-                            )
-=======
                             tool_function_params = ast.literal_eval(tool_args)
->>>>>>> b5f4c85b
                         except Exception as e:
                             log.debug(e)
                             # Fallback to JSON parsing
                             try:
-<<<<<<< HEAD
-                                tool_function_params = json.loads(
-                                    tool_call_args
-                                )
-                            except Exception as e:
-                                log.error(
-                                    f"Error parsing tool call arguments: {tool_call_args}"
-                                )
-
-                        # Mutate the original tool call response params as they are passed back to the passed
-                        # back to the LLM via the content blocks. If they are in a json block and are invalid json, 
-                        # this can cause downstream LLM integrations to fail (e.g. bedrock gateway) where response
-                        # params are not valid json.
-                        # Main case so far is no args = "" = invalid json.
-                        log.debug(f"Parsed args from {tool_call_args} to {tool_function_params}")
-                        tool_call.setdefault("function", {})["arguments"] = json.dumps(tool_function_params)
-=======
                                 tool_function_params = json.loads(tool_args)
                             except Exception as e:
                                 log.error(
@@ -2119,7 +2092,6 @@
                         tool_call.setdefault("function", {})["arguments"] = json.dumps(
                             tool_function_params
                         )
->>>>>>> b5f4c85b
 
                         tool_result = None
 
