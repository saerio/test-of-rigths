--- conflicted
+++ resolved
@@ -11,11 +11,7 @@
 from utils.utils import get_admin_user
 from utils.misc import calculate_sha256, get_gravatar_url
 
-<<<<<<< HEAD
-from config import OLLAMA_BASE_URLS, DATA_DIR
-=======
-from config import OLLAMA_BASE_URLS, DATA_DIR, UPLOAD_DIR, ENABLE_ADMIN_EXPORT
->>>>>>> 1092ee9c
+from config import OLLAMA_BASE_URLS, DATA_DIR, ENABLE_ADMIN_EXPORT
 from constants import ERROR_MESSAGES
 from typing import List
 
