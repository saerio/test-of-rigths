--- conflicted
+++ resolved
@@ -1,11 +1,7 @@
 from peewee import *
 from peewee_migrate import Router
-<<<<<<< HEAD
-from config import SRC_LOG_LEVELS
-=======
 from playhouse.db_url import connect
-from config import SRC_LOG_LEVELS, DATA_DIR, DATABASE_URL
->>>>>>> 9df4227d
+from config import SRC_LOG_LEVELS, DATABASE_URL
 import os
 import logging
 
@@ -17,7 +13,6 @@
 file_path_webui = r"C:\Users\mfran\Documents\Projects\next-webui\backend\data\webui.db"
 
 # Check if the file exists
-<<<<<<< HEAD
 if os.path.exists(file_path_ollama):
     try:
         # Rename the file
@@ -25,12 +20,6 @@
         log.info("File renamed successfully.")
     except Exception as e:
         log.error(f"Error renaming file: {e}")
-=======
-if os.path.exists(f"{DATA_DIR}/ollama.db"):
-    # Rename the file
-    os.rename(f"{DATA_DIR}/ollama.db", f"{DATA_DIR}/webui.db")
-    log.info("Database migrated from Ollama-WebUI successfully.")
->>>>>>> 9df4227d
 else:
     log.error("File does not exist.")
 
@@ -46,7 +35,6 @@
 
 # temp_file_path = None  # Initialize temporary file path
 
-<<<<<<< HEAD
 # # Check if the file exists
 # response = requests.head(f"{DATA_DIR}/ollama.db", auth=(NEXTCLOUD_USERNAME, NEXTCLOUD_PASSWORD), headers=HEADERS)
 # if response.status_code == 200:
@@ -75,11 +63,4 @@
 #     router.run()
 #     DB.connect(reuse_if_open=True)
 # else:
-#     log.error("Temporary file path not defined.")
-=======
-DB = connect(DATABASE_URL)
-log.info(f"Connected to a {DB.__class__.__name__} database.")
-router = Router(DB, migrate_dir="apps/web/internal/migrations", logger=log)
-router.run()
-DB.connect(reuse_if_open=True)
->>>>>>> 9df4227d
+#     log.error("Temporary file path not defined.")