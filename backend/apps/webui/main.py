--- conflicted
+++ resolved
@@ -251,12 +251,18 @@
         if key in sig.parameters:
             params[key] = value
 
+    try:
+        setting_enableFileUpdateBase64 = user.settings.ui.get("enableFileUpdateBase64", False)
+    except AttributeError:
+        setting_enableFileUpdateBase64 = False
+        
     if "__user__" in sig.parameters:
         __user__ = {
             "id": user.id,
             "email": user.email,
             "name": user.name,
             "role": user.role,
+            "enableFileUpdateBase64": setting_enableFileUpdateBase64 and rag_app.state.config.ENABLE_BASE64,
         }
 
         try:
@@ -321,27 +327,11 @@
     __event_call__ = None
     __task__ = None
 
-<<<<<<< HEAD
-        try:
-            setting_enableFileUpdateBase64 = user.settings.ui.get("enableFileUpdateBase64", False)
-        except AttributeError:
-            setting_enableFileUpdateBase64 = False
-
-        if "__user__" in sig.parameters:
-            __user__ = {
-                "id": user.id,
-                "email": user.email,
-                "name": user.name,
-                "role": user.role,
-                "enableFileUpdateBase64": setting_enableFileUpdateBase64 and rag_app.state.config.ENABLE_BASE64,
-            }
-=======
     if metadata:
         if all(k in metadata for k in ("session_id", "chat_id", "message_id")):
             __event_emitter__ = get_event_emitter(metadata)
             __event_call__ = get_event_call(metadata)
         __task__ = metadata.get("task", None)
->>>>>>> d3146d20
 
     if model_info:
         if model_info.base_model_id:
