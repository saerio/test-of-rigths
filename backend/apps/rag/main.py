--- conflicted
+++ resolved
@@ -41,14 +41,10 @@
 import mimetypes
 import uuid
 import json
-<<<<<<< HEAD
 from constants import ERROR_MESSAGES
-=======
-
 import sentence_transformers
 
 from apps.ollama.main import generate_ollama_embeddings, GenerateEmbeddingsForm
->>>>>>> 1092ee9c
 
 from apps.web.models.documents import (
     Documents,
@@ -75,15 +71,10 @@
     DOCS_DIR,
     RAG_EMBEDDING_ENGINE,
     RAG_EMBEDDING_MODEL,
-<<<<<<< HEAD
-    RAG_EMBEDDING_MODEL_DEVICE_TYPE,
-=======
     RAG_EMBEDDING_MODEL_TRUST_REMOTE_CODE,
     RAG_OPENAI_API_BASE_URL,
     RAG_OPENAI_API_KEY,
     DEVICE_TYPE,
-    CHROMA_CLIENT,
->>>>>>> 1092ee9c
     CHUNK_SIZE,
     CHUNK_OVERLAP,
     RAG_TEMPLATE,
@@ -453,7 +444,6 @@
     metadatas = [doc.metadata for doc in docs]
 
     try:
-<<<<<<< HEAD
         # Establish a connection to the PostgreSQL database
         conn = psycopg2.connect(POSTGRES_CONNECTION_STRING)
 
@@ -485,47 +475,6 @@
 
         # Close the PostgreSQL connection
         conn.close()
-=======
-        if overwrite:
-            for collection in CHROMA_CLIENT.list_collections():
-                if collection_name == collection.name:
-                    log.info(f"deleting existing collection {collection_name}")
-                    CHROMA_CLIENT.delete_collection(name=collection_name)
-
-        collection = CHROMA_CLIENT.create_collection(name=collection_name)
-
-        if app.state.RAG_EMBEDDING_ENGINE == "":
-            embeddings = app.state.sentence_transformer_ef.encode(texts).tolist()
-        elif app.state.RAG_EMBEDDING_ENGINE == "ollama":
-            embeddings = [
-                generate_ollama_embeddings(
-                    GenerateEmbeddingsForm(
-                        **{"model": app.state.RAG_EMBEDDING_MODEL, "prompt": text}
-                    )
-                )
-                for text in texts
-            ]
-        elif app.state.RAG_EMBEDDING_ENGINE == "openai":
-            embeddings = [
-                generate_openai_embeddings(
-                    model=app.state.RAG_EMBEDDING_MODEL,
-                    text=text,
-                    key=app.state.OPENAI_API_KEY,
-                    url=app.state.OPENAI_API_BASE_URL,
-                )
-                for text in texts
-            ]
-
-        for batch in create_batches(
-            api=CHROMA_CLIENT,
-            ids=[str(uuid.uuid1()) for _ in texts],
-            metadatas=metadatas,
-            embeddings=embeddings,
-            documents=texts,
-        ):
-            collection.add(*batch)
-
->>>>>>> 1092ee9c
         return True
     except Exception as e:
         print(f"An error occurred: {e}")
@@ -642,11 +591,7 @@
             with open(temp_file, "rb") as f:
                 collection_name = calculate_sha256(f)[:63]
 
-<<<<<<< HEAD
         loader, known_type = get_loader(file.filename, file.content_type, temp_file)
-=======
-        loader, known_type = get_loader(filename, file.content_type, file_path)
->>>>>>> 1092ee9c
         data = loader.load()
 
         try:
