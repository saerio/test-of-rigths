import uuid
from contextlib import asynccontextmanager

from authlib.integrations.starlette_client import OAuth
from authlib.oidc.core import UserInfo
from bs4 import BeautifulSoup
import json
import markdown
import time
import os
import sys
import logging
import aiohttp
import requests
import mimetypes

from fastapi import FastAPI, Request, Depends, status
from fastapi.staticfiles import StaticFiles
from fastapi import HTTPException
from fastapi.middleware.wsgi import WSGIMiddleware
from fastapi.middleware.cors import CORSMiddleware
from starlette.exceptions import HTTPException as StarletteHTTPException
from starlette.middleware.base import BaseHTTPMiddleware
from starlette.middleware.sessions import SessionMiddleware
from starlette.responses import StreamingResponse, Response, RedirectResponse

from apps.ollama.main import app as ollama_app, get_all_models as get_ollama_models
from apps.openai.main import app as openai_app, get_all_models as get_openai_models

from apps.audio.main import app as audio_app
from apps.images.main import app as images_app
from apps.rag.main import app as rag_app
from apps.webui.main import app as webui_app

import asyncio
from pydantic import BaseModel
from typing import List, Optional

from apps.webui.models.auths import Auths
from apps.webui.models.models import Models
from apps.webui.models.users import Users
from utils.misc import parse_duration
from utils.utils import (
    get_admin_user,
    get_verified_user,
    get_password_hash,
    create_token,
)
from apps.rag.utils import rag_messages

from config import (
    CONFIG_DATA,
    WEBUI_NAME,
    WEBUI_URL,
    WEBUI_AUTH,
    ENV,
    VERSION,
    CHANGELOG,
    FRONTEND_BUILD_DIR,
    CACHE_DIR,
    STATIC_DIR,
    ENABLE_OPENAI_API,
    ENABLE_OLLAMA_API,
    ENABLE_MODEL_FILTER,
    MODEL_FILTER_LIST,
    GLOBAL_LOG_LEVEL,
    SRC_LOG_LEVELS,
    WEBHOOK_URL,
    ENABLE_ADMIN_EXPORT,
    AppConfig,
<<<<<<< HEAD
    OAUTH_PROVIDERS,
    ENABLE_OAUTH_SIGNUP,
    OAUTH_MERGE_ACCOUNTS_BY_EMAIL,
    WEBUI_SECRET_KEY,
=======
    WEBUI_BUILD_HASH,
>>>>>>> b6b71c08
)
from constants import ERROR_MESSAGES, WEBHOOK_MESSAGES
from utils.webhook import post_webhook

logging.basicConfig(stream=sys.stdout, level=GLOBAL_LOG_LEVEL)
log = logging.getLogger(__name__)
log.setLevel(SRC_LOG_LEVELS["MAIN"])


class SPAStaticFiles(StaticFiles):
    async def get_response(self, path: str, scope):
        try:
            return await super().get_response(path, scope)
        except (HTTPException, StarletteHTTPException) as ex:
            if ex.status_code == 404:
                return await super().get_response("index.html", scope)
            else:
                raise ex


print(
    rf"""
  ___                    __        __   _     _   _ ___ 
 / _ \ _ __   ___ _ __   \ \      / /__| |__ | | | |_ _|
| | | | '_ \ / _ \ '_ \   \ \ /\ / / _ \ '_ \| | | || | 
| |_| | |_) |  __/ | | |   \ V  V /  __/ |_) | |_| || | 
 \___/| .__/ \___|_| |_|    \_/\_/ \___|_.__/ \___/|___|
      |_|                                               

      
v{VERSION} - building the best open-source AI user interface.
{f"Commit: {WEBUI_BUILD_HASH}" if WEBUI_BUILD_HASH != "dev-build" else ""}
https://github.com/open-webui/open-webui
"""
)


@asynccontextmanager
async def lifespan(app: FastAPI):
    yield


app = FastAPI(
    docs_url="/docs" if ENV == "dev" else None, redoc_url=None, lifespan=lifespan
)

app.state.config = AppConfig()

app.state.config.ENABLE_OPENAI_API = ENABLE_OPENAI_API
app.state.config.ENABLE_OLLAMA_API = ENABLE_OLLAMA_API

app.state.config.ENABLE_MODEL_FILTER = ENABLE_MODEL_FILTER
app.state.config.MODEL_FILTER_LIST = MODEL_FILTER_LIST


app.state.config.WEBHOOK_URL = WEBHOOK_URL


app.state.MODELS = {}

origins = ["*"]


# Custom middleware to add security headers
# class SecurityHeadersMiddleware(BaseHTTPMiddleware):
#     async def dispatch(self, request: Request, call_next):
#         response: Response = await call_next(request)
#         response.headers["Cross-Origin-Opener-Policy"] = "same-origin"
#         response.headers["Cross-Origin-Embedder-Policy"] = "require-corp"
#         return response


# app.add_middleware(SecurityHeadersMiddleware)


class RAGMiddleware(BaseHTTPMiddleware):
    async def dispatch(self, request: Request, call_next):
        return_citations = False

        if request.method == "POST" and (
            "/api/chat" in request.url.path or "/chat/completions" in request.url.path
        ):
            log.debug(f"request.url.path: {request.url.path}")

            # Read the original request body
            body = await request.body()
            # Decode body to string
            body_str = body.decode("utf-8")
            # Parse string to JSON
            data = json.loads(body_str) if body_str else {}

            return_citations = data.get("citations", False)
            if "citations" in data:
                del data["citations"]

            # Example: Add a new key-value pair or modify existing ones
            # data["modified"] = True  # Example modification
            if "docs" in data:
                data = {**data}
                data["messages"], citations = rag_messages(
                    docs=data["docs"],
                    messages=data["messages"],
                    template=rag_app.state.config.RAG_TEMPLATE,
                    embedding_function=rag_app.state.EMBEDDING_FUNCTION,
                    k=rag_app.state.config.TOP_K,
                    reranking_function=rag_app.state.sentence_transformer_rf,
                    r=rag_app.state.config.RELEVANCE_THRESHOLD,
                    hybrid_search=rag_app.state.config.ENABLE_RAG_HYBRID_SEARCH,
                )
                del data["docs"]

                log.debug(
                    f"data['messages']: {data['messages']}, citations: {citations}"
                )

            modified_body_bytes = json.dumps(data).encode("utf-8")

            # Replace the request body with the modified one
            request._body = modified_body_bytes

            # Set custom header to ensure content-length matches new body length
            request.headers.__dict__["_list"] = [
                (b"content-length", str(len(modified_body_bytes)).encode("utf-8")),
                *[
                    (k, v)
                    for k, v in request.headers.raw
                    if k.lower() != b"content-length"
                ],
            ]

        response = await call_next(request)

        if return_citations:
            # Inject the citations into the response
            if isinstance(response, StreamingResponse):
                # If it's a streaming response, inject it as SSE event or NDJSON line
                content_type = response.headers.get("Content-Type")
                if "text/event-stream" in content_type:
                    return StreamingResponse(
                        self.openai_stream_wrapper(response.body_iterator, citations),
                    )
                if "application/x-ndjson" in content_type:
                    return StreamingResponse(
                        self.ollama_stream_wrapper(response.body_iterator, citations),
                    )

        return response

    async def _receive(self, body: bytes):
        return {"type": "http.request", "body": body, "more_body": False}

    async def openai_stream_wrapper(self, original_generator, citations):
        yield f"data: {json.dumps({'citations': citations})}\n\n"
        async for data in original_generator:
            yield data

    async def ollama_stream_wrapper(self, original_generator, citations):
        yield f"{json.dumps({'citations': citations})}\n"
        async for data in original_generator:
            yield data


app.add_middleware(RAGMiddleware)


app.add_middleware(
    CORSMiddleware,
    allow_origins=origins,
    allow_credentials=True,
    allow_methods=["*"],
    allow_headers=["*"],
)


@app.middleware("http")
async def check_url(request: Request, call_next):
    if len(app.state.MODELS) == 0:
        await get_all_models()
    else:
        pass

    start_time = int(time.time())
    response = await call_next(request)
    process_time = int(time.time()) - start_time
    response.headers["X-Process-Time"] = str(process_time)

    return response


@app.middleware("http")
async def update_embedding_function(request: Request, call_next):
    response = await call_next(request)
    if "/embedding/update" in request.url.path:
        webui_app.state.EMBEDDING_FUNCTION = rag_app.state.EMBEDDING_FUNCTION
    return response


app.mount("/ollama", ollama_app)
app.mount("/openai", openai_app)

app.mount("/images/api/v1", images_app)
app.mount("/audio/api/v1", audio_app)
app.mount("/rag/api/v1", rag_app)

app.mount("/api/v1", webui_app)

webui_app.state.EMBEDDING_FUNCTION = rag_app.state.EMBEDDING_FUNCTION


async def get_all_models():
    openai_models = []
    ollama_models = []

    if app.state.config.ENABLE_OPENAI_API:
        openai_models = await get_openai_models()

        openai_models = openai_models["data"]

    if app.state.config.ENABLE_OLLAMA_API:
        ollama_models = await get_ollama_models()

        ollama_models = [
            {
                "id": model["model"],
                "name": model["name"],
                "object": "model",
                "created": int(time.time()),
                "owned_by": "ollama",
                "ollama": model,
            }
            for model in ollama_models["models"]
        ]

    models = openai_models + ollama_models
    custom_models = Models.get_all_models()

    for custom_model in custom_models:
        if custom_model.base_model_id == None:
            for model in models:
                if (
                    custom_model.id == model["id"]
                    or custom_model.id == model["id"].split(":")[0]
                ):
                    model["name"] = custom_model.name
                    model["info"] = custom_model.model_dump()
        else:
            owned_by = "openai"
            for model in models:
                if (
                    custom_model.base_model_id == model["id"]
                    or custom_model.base_model_id == model["id"].split(":")[0]
                ):
                    owned_by = model["owned_by"]
                    break

            models.append(
                {
                    "id": custom_model.id,
                    "name": custom_model.name,
                    "object": "model",
                    "created": custom_model.created_at,
                    "owned_by": owned_by,
                    "info": custom_model.model_dump(),
                    "preset": True,
                }
            )

    app.state.MODELS = {model["id"]: model for model in models}

    webui_app.state.MODELS = app.state.MODELS

    return models


@app.get("/api/models")
async def get_models(user=Depends(get_verified_user)):
    models = await get_all_models()
    if app.state.config.ENABLE_MODEL_FILTER:
        if user.role == "user":
            models = list(
                filter(
                    lambda model: model["id"] in app.state.config.MODEL_FILTER_LIST,
                    models,
                )
            )
            return {"data": models}

    return {"data": models}


@app.get("/api/config")
async def get_app_config():
    # Checking and Handling the Absence of 'ui' in CONFIG_DATA

    default_locale = "en-US"
    if "ui" in CONFIG_DATA:
        default_locale = CONFIG_DATA["ui"].get("default_locale", "en-US")

    # The Rest of the Function Now Uses the Variables Defined Above
    return {
        "status": True,
        "name": WEBUI_NAME,
        "version": VERSION,
        "default_locale": default_locale,
        "default_models": webui_app.state.config.DEFAULT_MODELS,
        "default_prompt_suggestions": webui_app.state.config.DEFAULT_PROMPT_SUGGESTIONS,
<<<<<<< HEAD
        "trusted_header_auth": bool(webui_app.state.AUTH_TRUSTED_EMAIL_HEADER),
        "oauth": {
            "providers": {
                name: config.get("name", name)
                for name, config in OAUTH_PROVIDERS.items()
            }
=======
        "features": {
            "auth": WEBUI_AUTH,
            "auth_trusted_header": bool(webui_app.state.AUTH_TRUSTED_EMAIL_HEADER),
            "enable_signup": webui_app.state.config.ENABLE_SIGNUP,
            "enable_image_generation": images_app.state.config.ENABLED,
            "enable_admin_export": ENABLE_ADMIN_EXPORT,
            "enable_community_sharing": webui_app.state.config.ENABLE_COMMUNITY_SHARING,
>>>>>>> b6b71c08
        },
    }


@app.get("/api/config/model/filter")
async def get_model_filter_config(user=Depends(get_admin_user)):
    return {
        "enabled": app.state.config.ENABLE_MODEL_FILTER,
        "models": app.state.config.MODEL_FILTER_LIST,
    }


class ModelFilterConfigForm(BaseModel):
    enabled: bool
    models: List[str]


@app.post("/api/config/model/filter")
async def update_model_filter_config(
    form_data: ModelFilterConfigForm, user=Depends(get_admin_user)
):
    app.state.config.ENABLE_MODEL_FILTER = form_data.enabled
    app.state.config.MODEL_FILTER_LIST = form_data.models

    return {
        "enabled": app.state.config.ENABLE_MODEL_FILTER,
        "models": app.state.config.MODEL_FILTER_LIST,
    }


@app.get("/api/webhook")
async def get_webhook_url(user=Depends(get_admin_user)):
    return {
        "url": app.state.config.WEBHOOK_URL,
    }


class UrlForm(BaseModel):
    url: str


@app.post("/api/webhook")
async def update_webhook_url(form_data: UrlForm, user=Depends(get_admin_user)):
    app.state.config.WEBHOOK_URL = form_data.url
    webui_app.state.WEBHOOK_URL = app.state.config.WEBHOOK_URL

    return {
        "url": app.state.config.WEBHOOK_URL,
    }


@app.get("/api/community_sharing", response_model=bool)
async def get_community_sharing_status(request: Request, user=Depends(get_admin_user)):
    return webui_app.state.config.ENABLE_COMMUNITY_SHARING


@app.get("/api/community_sharing/toggle", response_model=bool)
async def toggle_community_sharing(request: Request, user=Depends(get_admin_user)):
    webui_app.state.config.ENABLE_COMMUNITY_SHARING = (
        not webui_app.state.config.ENABLE_COMMUNITY_SHARING
    )
    return webui_app.state.config.ENABLE_COMMUNITY_SHARING


@app.get("/api/version")
async def get_app_config():
    return {
        "version": VERSION,
    }


@app.get("/api/changelog")
async def get_app_changelog():
    return {key: CHANGELOG[key] for idx, key in enumerate(CHANGELOG) if idx < 5}


@app.get("/api/version/updates")
async def get_app_latest_release_version():
    try:
        async with aiohttp.ClientSession() as session:
            async with session.get(
                "https://api.github.com/repos/open-webui/open-webui/releases/latest"
            ) as response:
                response.raise_for_status()
                data = await response.json()
                latest_version = data["tag_name"]

                return {"current": VERSION, "latest": latest_version[1:]}
    except aiohttp.ClientError as e:
        raise HTTPException(
            status_code=status.HTTP_503_SERVICE_UNAVAILABLE,
            detail=ERROR_MESSAGES.RATE_LIMIT_EXCEEDED,
        )


############################
# OAuth Login & Callback
############################

oauth = OAuth()

for provider_name, provider_config in OAUTH_PROVIDERS.items():
    oauth.register(
        name=provider_name,
        client_id=provider_config["client_id"],
        client_secret=provider_config["client_secret"],
        server_metadata_url=provider_config["server_metadata_url"],
        client_kwargs={
            "scope": provider_config["scope"],
        },
    )

# SessionMiddleware is used by authlib for oauth
if len(OAUTH_PROVIDERS) > 0:
    app.add_middleware(
        SessionMiddleware, secret_key=WEBUI_SECRET_KEY, session_cookie="oui-session"
    )


@app.get("/oauth/{provider}/login")
async def oauth_login(provider: str, request: Request):
    if provider not in OAUTH_PROVIDERS:
        raise HTTPException(404)
    redirect_uri = request.url_for("oauth_callback", provider=provider)
    return await oauth.create_client(provider).authorize_redirect(request, redirect_uri)


@app.get("/oauth/{provider}/callback")
async def oauth_callback(provider: str, request: Request):
    if provider not in OAUTH_PROVIDERS:
        raise HTTPException(404)
    client = oauth.create_client(provider)
    token = await client.authorize_access_token(request)
    user_data: UserInfo = token["userinfo"]

    sub = user_data.get("sub")
    if not sub:
        raise HTTPException(400, detail=ERROR_MESSAGES.INVALID_CRED)
    provider_sub = f"{provider}@{sub}"

    # Check if the user exists
    user = Users.get_user_by_oauth_sub(provider_sub)

    if not user:
        # If the user does not exist, check if merging is enabled
        if OAUTH_MERGE_ACCOUNTS_BY_EMAIL:
            # Check if the user exists by email
            email = user_data.get("email", "").lower()
            if not email:
                raise HTTPException(400, detail=ERROR_MESSAGES.INVALID_CRED)
            user = Users.get_user_by_email(user_data.get("email", "").lower(), True)
            if user:
                # Update the user with the new oauth sub
                Users.update_user_oauth_sub_by_id(user.id, provider_sub)

    if not user:
        # If the user does not exist, check if signups are enabled
        if ENABLE_OAUTH_SIGNUP.value:
            user = Auths.insert_new_auth(
                email=user_data.get("email", "").lower(),
                password=get_password_hash(
                    str(uuid.uuid4())
                ),  # Random password, not used
                name=user_data.get("name", "User"),
                profile_image_url=user_data.get("picture", "/user.png"),
                role=webui_app.state.config.DEFAULT_USER_ROLE,
                oauth_sub=provider_sub,
            )

            if webui_app.state.config.WEBHOOK_URL:
                post_webhook(
                    webui_app.state.config.WEBHOOK_URL,
                    WEBHOOK_MESSAGES.USER_SIGNUP(user.name),
                    {
                        "action": "signup",
                        "message": WEBHOOK_MESSAGES.USER_SIGNUP(user.name),
                        "user": user.model_dump_json(exclude_none=True),
                    },
                )
        else:
            raise HTTPException(400, detail=ERROR_MESSAGES.INVALID_CRED)

    jwt_token = create_token(
        data={"id": user.id},
        expires_delta=parse_duration(webui_app.state.config.JWT_EXPIRES_IN),
    )

    # Redirect back to the frontend with the JWT token
    redirect_url = f"{request.base_url}auth#token={jwt_token}"
    return RedirectResponse(url=redirect_url)


@app.get("/manifest.json")
async def get_manifest_json():
    return {
        "name": WEBUI_NAME,
        "short_name": WEBUI_NAME,
        "start_url": "/",
        "display": "standalone",
        "background_color": "#343541",
        "theme_color": "#343541",
        "orientation": "portrait-primary",
        "icons": [{"src": "/static/logo.png", "type": "image/png", "sizes": "500x500"}],
    }


@app.get("/opensearch.xml")
async def get_opensearch_xml():
    xml_content = rf"""
    <OpenSearchDescription xmlns="http://a9.com/-/spec/opensearch/1.1/" xmlns:moz="http://www.mozilla.org/2006/browser/search/">
    <ShortName>{WEBUI_NAME}</ShortName>
    <Description>Search {WEBUI_NAME}</Description>
    <InputEncoding>UTF-8</InputEncoding>
    <Image width="16" height="16" type="image/x-icon">{WEBUI_URL}/favicon.png</Image>
    <Url type="text/html" method="get" template="{WEBUI_URL}/?q={"{searchTerms}"}"/>
    <moz:SearchForm>{WEBUI_URL}</moz:SearchForm>
    </OpenSearchDescription>
    """
    return Response(content=xml_content, media_type="application/xml")


@app.get("/health")
async def healthcheck():
    return {"status": True}


app.mount("/static", StaticFiles(directory=STATIC_DIR), name="static")
app.mount("/cache", StaticFiles(directory=CACHE_DIR), name="cache")

if os.path.exists(FRONTEND_BUILD_DIR):
    mimetypes.add_type("text/javascript", ".js")
    app.mount(
        "/",
        SPAStaticFiles(directory=FRONTEND_BUILD_DIR, html=True),
        name="spa-static-files",
    )
else:
    log.warning(
        f"Frontend build directory not found at '{FRONTEND_BUILD_DIR}'. Serving API only."
    )<|MERGE_RESOLUTION|>--- conflicted
+++ resolved
@@ -68,14 +68,11 @@
     WEBHOOK_URL,
     ENABLE_ADMIN_EXPORT,
     AppConfig,
-<<<<<<< HEAD
+    WEBUI_BUILD_HASH,
     OAUTH_PROVIDERS,
     ENABLE_OAUTH_SIGNUP,
     OAUTH_MERGE_ACCOUNTS_BY_EMAIL,
     WEBUI_SECRET_KEY,
-=======
-    WEBUI_BUILD_HASH,
->>>>>>> b6b71c08
 )
 from constants import ERROR_MESSAGES, WEBHOOK_MESSAGES
 from utils.webhook import post_webhook
@@ -382,14 +379,6 @@
         "default_locale": default_locale,
         "default_models": webui_app.state.config.DEFAULT_MODELS,
         "default_prompt_suggestions": webui_app.state.config.DEFAULT_PROMPT_SUGGESTIONS,
-<<<<<<< HEAD
-        "trusted_header_auth": bool(webui_app.state.AUTH_TRUSTED_EMAIL_HEADER),
-        "oauth": {
-            "providers": {
-                name: config.get("name", name)
-                for name, config in OAUTH_PROVIDERS.items()
-            }
-=======
         "features": {
             "auth": WEBUI_AUTH,
             "auth_trusted_header": bool(webui_app.state.AUTH_TRUSTED_EMAIL_HEADER),
@@ -397,7 +386,12 @@
             "enable_image_generation": images_app.state.config.ENABLED,
             "enable_admin_export": ENABLE_ADMIN_EXPORT,
             "enable_community_sharing": webui_app.state.config.ENABLE_COMMUNITY_SHARING,
->>>>>>> b6b71c08
+        },
+        "oauth": {
+            "providers": {
+                name: config.get("name", name)
+                for name, config in OAUTH_PROVIDERS.items()
+            }
         },
     }
 
