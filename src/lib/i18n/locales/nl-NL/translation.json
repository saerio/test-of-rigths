{
	"'s', 'm', 'h', 'd', 'w' or '-1' for no expiration.": "'s', 'm', 'h', 'd', 'w' of '-1' for geen vervaldatum.",
	"(Beta)": "(Beta)",
	"(e.g. `sh webui.sh --api`)": "(e.g. `sh webui.sh --api`)",
	"(latest)": "(nieuwste)",
	"{{modelName}} is thinking...": "{{modelName}} is aan het denken...",
	"{{user}}'s Chats": "",
	"{{webUIName}} Backend Required": "{{webUIName}} Backend Verlpicht",
	"a user": "een gebruiker",
	"About": "Over",
	"Account": "Account",
	"Accurate information": "",
	"Add": "",
	"Add a model": "Voeg een model toe",
	"Add a model tag name": "Voeg een model tag naam toe",
	"Add a short description about what this modelfile does": "Voeg een korte beschrijving toe over wat dit modelfile doet",
	"Add a short title for this prompt": "Voeg een korte titel toe voor deze prompt",
	"Add a tag": "Voeg een tag toe",
<<<<<<< HEAD
=======
	"Add custom prompt": "Voeg een aangepaste prompt toe",
>>>>>>> 7068ea92
	"Add Docs": "Voeg Docs toe",
	"Add Files": "Voege Bestanden toe",
	"Add Memory": "",
	"Add message": "Voeg bericht toe",
	"Add Model": "",
	"Add Tags": "voeg tags toe",
	"Add User": "",
	"Adjusting these settings will apply changes universally to all users.": "Het aanpassen van deze instellingen zal universeel worden toegepast op alle gebruikers.",
	"admin": "admin",
	"Admin Panel": "Administratieve Paneel",
	"Admin Settings": "Administratieve Settings",
	"Advanced Parameters": "Geavanceerde Parameters",
	"all": "alle",
	"All Documents": "",
	"All Users": "Alle Gebruikers",
	"Allow": "Toestaan",
	"Allow Chat Deletion": "Sta Chat Verwijdering toe",
	"alphanumeric characters and hyphens": "alfanumerieke karakters en streepjes",
	"Already have an account?": "Heb je al een account?",
	"an assistant": "een assistent",
	"and": "en",
	"and create a new shared link.": "",
	"API Base URL": "API Base URL",
	"API Key": "API Key",
	"API Key created.": "",
	"API keys": "",
	"API RPM": "API RPM",
	"April": "",
	"Archive": "",
	"Archived Chats": "chatrecord",
	"are allowed - Activate this command by typing": "zijn toegestaan - Activeer deze commando door te typen",
	"Are you sure?": "Zeker weten?",
<<<<<<< HEAD
=======
	"Attach file": "Voeg een bestand toe",
>>>>>>> 7068ea92
	"Attention to detail": "",
	"Audio": "Audio",
	"August": "",
	"Auto-playback response": "Automatisch afspelen van antwoord",
	"Auto-send input after 3 sec.": "Automatisch verzenden van input na 3 sec.",
	"AUTOMATIC1111 Base URL": "AUTOMATIC1111 Base URL",
	"AUTOMATIC1111 Base URL is required.": "AUTOMATIC1111 Basis URL is verplicht",
	"available!": "beschikbaar!",
	"Back": "Terug",
	"Bad Response": "",
	"before": "",
	"Being lazy": "",
	"Builder Mode": "Bouwer Modus",
	"Bypass SSL verification for Websites": "",
	"Cancel": "Annuleren",
	"Categories": "Categorieën",
	"Change Password": "Wijzig Wachtwoord",
	"Chat": "Chat",
	"Chat Bubble UI": "",
	"Chat direction": "",
	"Chat History": "Chat Geschiedenis",
	"Chat History is off for this browser.": "Chat Geschiedenis is uitgeschakeld voor deze browser.",
	"Chats": "Chats",
	"Check Again": "Controleer Opnieuw",
	"Check for updates": "Controleer op updates",
	"Checking for updates...": "Controleren op updates...",
	"Choose a model before saving...": "Kies een model voordat je opslaat...",
	"Chunk Overlap": "Chunk Overlap",
	"Chunk Params": "Chunk Params",
	"Chunk Size": "Chunk Grootte",
	"Citation": "Citaat",
	"Click here for help.": "Klik hier voor hulp.",
	"Click here to": "",
	"Click here to check other modelfiles.": "Klik hier om andere modelfiles te controleren.",
	"Click here to select": "Klik hier om te selecteren",
	"Click here to select a csv file.": "",
	"Click here to select documents.": "Klik hier om documenten te selecteren",
	"click here.": "klik hier.",
	"Click on the user role button to change a user's role.": "Klik op de gebruikersrol knop om de rol van een gebruiker te wijzigen.",
	"Close": "Sluiten",
	"Collection": "Verzameling",
	"ComfyUI": "",
	"ComfyUI Base URL": "",
	"ComfyUI Base URL is required.": "",
	"Command": "Commando",
	"Confirm Password": "Bevestig Wachtwoord",
	"Connections": "Verbindingen",
	"Content": "Inhoud",
	"Context Length": "Context Lengte",
	"Continue Response": "",
	"Conversation Mode": "Gespreksmodus",
	"Copied shared chat URL to clipboard!": "",
	"Copy": "",
	"Copy last code block": "Kopieer laatste code blok",
	"Copy last response": "Kopieer laatste antwoord",
	"Copy Link": "",
	"Copying to clipboard was successful!": "Kopiëren naar klembord was succesvol!",
	"Create a concise, 3-5 word phrase as a header for the following query, strictly adhering to the 3-5 word limit and avoiding the use of the word 'title':": "Maak een beknopte, 3-5 woorden tellende zin als kop voor de volgende query, strikt aanhoudend aan de 3-5 woorden limiet en het vermijden van het gebruik van het woord 'titel':",
	"Create a modelfile": "Maak een modelfile",
	"Create Account": "Maak Account",
	"Create new key": "",
	"Create new secret key": "",
	"Created at": "Gemaakt op",
	"Created At": "",
	"Current Model": "Huidig Model",
	"Current Password": "Huidig Wachtwoord",
	"Custom": "Aangepast",
	"Customize Ollama models for a specific purpose": "Pas Ollama modellen aan voor een specifiek doel",
	"Dark": "Donker",
	"Dashboard": "",
	"Database": "Database",
	"December": "",
	"Default": "Standaard",
	"Default (Automatic1111)": "Standaard (Automatic1111)",
	"Default (SentenceTransformers)": "",
	"Default (Web API)": "Standaard (Web API)",
	"Default model updated": "Standaard model bijgewerkt",
	"Default Prompt Suggestions": "Standaard Prompt Suggesties",
	"Default User Role": "Standaard Gebruikersrol",
	"delete": "verwijderen",
	"Delete": "",
	"Delete a model": "Verwijder een model",
	"Delete chat": "Verwijder chat",
	"Delete Chat": "",
	"Delete Chats": "Verwijder Chats",
	"delete this link": "",
	"Delete User": "",
	"Deleted {{deleteModelTag}}": "{{deleteModelTag}} is verwijderd",
	"Deleted {{tagName}}": "",
	"Description": "Beschrijving",
	"Didn't fully follow instructions": "",
	"Disabled": "Uitgeschakeld",
	"Discover a modelfile": "Ontdek een modelfile",
	"Discover a prompt": "Ontdek een prompt",
	"Discover, download, and explore custom prompts": "Ontdek, download en verken aangepaste prompts",
	"Discover, download, and explore model presets": "Ontdek, download en verken model presets",
	"Display the username instead of You in the Chat": "Toon de gebruikersnaam in plaats van Jij in de Chat",
	"Document": "Document",
	"Document Settings": "Document Instellingen",
	"Documents": "Documenten",
	"does not make any external connections, and your data stays securely on your locally hosted server.": "maakt geen externe verbindingen, en je gegevens blijven veilig op je lokaal gehoste server.",
	"Don't Allow": "Niet Toestaan",
	"Don't have an account?": "Heb je geen account?",
	"Don't like the style": "",
	"Download": "",
	"Download canceled": "",
	"Download Database": "Download Database",
	"Drop any files here to add to the conversation": "Sleep bestanden hier om toe te voegen aan het gesprek",
	"e.g. '30s','10m'. Valid time units are 's', 'm', 'h'.": "bijv. '30s', '10m'. Geldige tijdseenheden zijn 's', 'm', 'h'.",
	"Edit": "",
	"Edit Doc": "Wijzig Doc",
	"Edit User": "Wijzig Gebruiker",
	"Email": "Email",
	"Embedding Model": "",
	"Embedding Model Engine": "",
	"Embedding model set to \"{{embedding_model}}\"": "",
	"Enable Chat History": "Schakel Chat Geschiedenis in",
	"Enable New Sign Ups": "Schakel Nieuwe Registraties in",
	"Enabled": "Ingeschakeld",
	"Ensure your CSV file includes 4 columns in this order: Name, Email, Password, Role.": "",
	"Enter {{role}} message here": "Voeg {{role}} bericht hier toe",
	"Enter a detail about yourself for your LLMs to recall": "",
	"Enter Chunk Overlap": "Voeg Chunk Overlap toe",
	"Enter Chunk Size": "Voeg Chunk Size toe",
	"Enter Image Size (e.g. 512x512)": "Voeg afbeelding formaat toe (Bijv. 512x512)",
	"Enter language codes": "",
	"Enter LiteLLM API Base URL (litellm_params.api_base)": "Voeg LiteLLM API Base URL toe (litellm_params.api_base)",
	"Enter LiteLLM API Key (litellm_params.api_key)": "Voeg LiteLLM API Sleutel toe (litellm_params.api_key)",
	"Enter LiteLLM API RPM (litellm_params.rpm)": "Voeg LiteLLM API RPM toe (litellm_params.rpm)",
	"Enter LiteLLM Model (litellm_params.model)": "Voeg LiteLLM Model toe (litellm_params.model)",
	"Enter Max Tokens (litellm_params.max_tokens)": "Voeg maximum aantal tokens toe (litellm_params.max_tokens)",
	"Enter model tag (e.g. {{modelTag}})": "Voeg model tag toe (Bijv. {{modelTag}})",
	"Enter Number of Steps (e.g. 50)": "Voeg aantal stappen toe (Bijv. 50)",
	"Enter Score": "",
	"Enter stop sequence": "Zet stop sequentie",
	"Enter Top K": "Voeg Top K toe",
	"Enter URL (e.g. http://127.0.0.1:7860/)": "Zet URL (Bijv. http://127.0.0.1:7860/)",
	"Enter URL (e.g. http://localhost:11434)": "",
	"Enter Your Email": "Voer je Email in",
	"Enter Your Full Name": "Voer je Volledige Naam in",
	"Enter Your Password": "Voer je Wachtwoord in",
	"Enter Your Role": "",
	"Experimental": "Experimenteel",
	"Export All Chats (All Users)": "Exporteer Alle Chats (Alle Gebruikers)",
	"Export Chats": "Exporteer Chats",
	"Export Documents Mapping": "Exporteer Documenten Mapping",
	"Export Modelfiles": "Exporteer Modelfiles",
	"Export Prompts": "Exporteer Prompts",
	"Failed to create API Key.": "",
	"Failed to read clipboard contents": "Kan klembord inhoud niet lezen",
	"February": "",
	"Feel free to add specific details": "",
	"File Mode": "Bestandsmodus",
	"File not found.": "Bestand niet gevonden.",
	"Fingerprint spoofing detected: Unable to use initials as avatar. Defaulting to default profile image.": "",
	"Focus chat input": "Focus chat input",
	"Followed instructions perfectly": "",
	"Format your variables using square brackets like this:": "Formatteer je variabelen met vierkante haken zoals dit:",
	"From (Base Model)": "Van (Basis Model)",
	"Fluidly stream large external response chunks": "Stream vloeiend grote externe responsbrokken",
	"Full Screen Mode": "Volledig Scherm Modus",
	"General": "Algemeen",
	"General Settings": "Algemene Instellingen",
	"Generation Info": "",
	"Good Response": "",
	"h:mm a": "",
	"has no conversations.": "",
	"Hello, {{name}}": "Hallo, {{name}}",
	"Help": "",
	"Hide": "Verberg",
	"Hide Additional Params": "Verberg Extra Params",
	"How can I help you today?": "Hoe kan ik je vandaag helpen?",
	"Hybrid Search": "",
	"Image Generation (Experimental)": "Afbeelding Generatie (Experimenteel)",
	"Image Generation Engine": "Afbeelding Generatie Engine",
	"Image Settings": "Afbeelding Instellingen",
	"Images": "Afbeeldingen",
	"Import Chats": "Importeer Chats",
	"Import Documents Mapping": "Importeer Documenten Mapping",
	"Import Modelfiles": "Importeer Modelfiles",
	"Import Prompts": "Importeer Prompts",
	"Include `--api` flag when running stable-diffusion-webui": "Voeg `--api` vlag toe bij het uitvoeren van stable-diffusion-webui",
<<<<<<< HEAD
=======
	"Input commands": "Voer commando's in",
>>>>>>> 7068ea92
	"Interface": "Interface",
	"Invalid Tag": "",
	"January": "",
	"join our Discord for help.": "join onze Discord voor hulp.",
	"JSON": "JSON",
	"July": "",
	"June": "",
	"JWT Expiration": "JWT Expiration",
	"JWT Token": "JWT Token",
	"Keep Alive": "Houd Actief",
	"Keyboard shortcuts": "Toetsenbord snelkoppelingen",
	"Language": "Taal",
	"Last Active": "",
	"Light": "Licht",
	"OLED Dark": "OLED-donker",
	"Listening...": "Luisteren...",
	"LLMs can make mistakes. Verify important information.": "LLMs kunnen fouten maken. Verifieer belangrijke informatie.",
	"LTR": "",
	"Made by OpenWebUI Community": "Gemaakt door OpenWebUI Community",
	"Make sure to enclose them with": "Zorg ervoor dat je ze omringt met",
	"Manage LiteLLM Models": "Beheer LiteLLM Modellen",
	"Manage Models": "Beheer Modellen",
	"Manage Ollama Models": "Beheer Ollama Modellen",
	"March": "",
	"Max Tokens": "Max Tokens",
	"Maximum of 3 models can be downloaded simultaneously. Please try again later.": "Maximaal 3 modellen kunnen tegelijkertijd worden gedownload. Probeer het later opnieuw.",
	"May": "",
	"Memories accessible by LLMs will be shown here.": "",
	"Memory": "",
	"Messages you send after creating your link won't be shared. Users with the URL will be able to view the shared chat.": "",
	"Minimum Score": "",
	"Mirostat": "Mirostat",
	"Mirostat Eta": "Mirostat Eta",
	"Mirostat Tau": "Mirostat Tau",
	"MMMM DD, YYYY": "MMMM DD, YYYY",
	"MMMM DD, YYYY HH:mm": "",
	"Model '{{modelName}}' has been successfully downloaded.": "Model '{{modelName}}' is succesvol gedownload.",
	"Model '{{modelTag}}' is already in queue for downloading.": "Model '{{modelTag}}' staat al in de wachtrij voor downloaden.",
	"Model {{modelId}} not found": "Model {{modelId}} niet gevonden",
	"Model {{modelName}} already exists.": "Model {{modelName}} bestaat al.",
	"Model filesystem path detected. Model shortname is required for update, cannot continue.": "",
	"Model Name": "Model Naam",
	"Model not selected": "Model niet geselecteerd",
	"Model Tag Name": "Model Tag Naam",
	"Model Whitelisting": "Model Whitelisting",
	"Model(s) Whitelisted": "Model(len) zijn ge-whitelist",
	"Modelfile": "Modelfile",
	"Modelfile Advanced Settings": "Modelfile Geavanceerde Instellingen",
	"Modelfile Content": "Modelfile Inhoud",
	"Modelfiles": "Modelfiles",
	"Models": "Modellen",
	"More": "",
	"Name": "Naam",
	"Name Tag": "Naam Tag",
	"Name your modelfile": "Benoem je modelfile",
	"New Chat": "Nieuwe Chat",
	"New Password": "Nieuw Wachtwoord",
	"No results found": "",
	"No source available": "Geen bron beschikbaar",
	"Not factually correct": "",
	"Not sure what to add?": "Niet zeker wat toe te voegen?",
	"Not sure what to write? Switch to": "Niet zeker wat te schrijven? Schakel over naar",
	"Note: If you set a minimum score, the search will only return documents with a score greater than or equal to the minimum score.": "",
	"Notifications": "Desktop Notificaties",
	"November": "",
	"October": "",
	"Off": "Uit",
	"Okay, Let's Go!": "Okay, Laten we gaan!",
	"Ollama": "",
	"Ollama Base URL": "Ollama Basis URL",
	"Ollama Version": "Ollama Versie",
	"On": "Aan",
	"Only": "Alleen",
	"Only alphanumeric characters and hyphens are allowed in the command string.": "Alleen alfanumerieke karakters en streepjes zijn toegestaan in de commando string.",
	"Oops! Hold tight! Your files are still in the processing oven. We're cooking them up to perfection. Please be patient and we'll let you know once they're ready.": "Oops! Houd vast! Je bestanden zijn nog steeds in de verwerkingsoven. We zijn ze aan het bereiden tot perfectie. Wees geduldig en we laten je weten wanneer ze klaar zijn.",
	"Oops! Looks like the URL is invalid. Please double-check and try again.": "Oops! Het lijkt erop dat de URL ongeldig is. Controleer het nogmaals en probeer opnieuw.",
	"Oops! You're using an unsupported method (frontend only). Please serve the WebUI from the backend.": "Oops! Je gebruikt een niet-ondersteunde methode (alleen frontend). Serveer de WebUI vanuit de backend.",
	"Open": "Open",
	"Open AI": "Open AI",
	"Open AI (Dall-E)": "Open AI (Dall-E)",
	"Open new chat": "Open nieuwe chat",
	"OpenAI": "",
	"OpenAI API": "OpenAI API",
	"OpenAI API Config": "",
	"OpenAI API Key is required.": "OpenAI API Sleutel is verplicht",
	"OpenAI URL/Key required.": "",
	"or": "of",
	"Other": "",
	"Overview": "",
	"Parameters": "Parameters",
	"Password": "Wachtwoord",
	"PDF document (.pdf)": "",
	"PDF Extract Images (OCR)": "PDF Extract Afbeeldingen (OCR)",
	"pending": "wachtend",
	"Permission denied when accessing microphone: {{error}}": "Toestemming geweigerd bij toegang tot microfoon: {{error}}",
	"Personalization": "",
	"Plain text (.txt)": "",
	"Playground": "Speeltuin",
	"Positive attitude": "",
	"Previous 30 days": "",
	"Previous 7 days": "",
	"Profile Image": "",
	"Prompt": "",
	"Prompt (e.g. Tell me a fun fact about the Roman Empire)": "",
	"Prompt Content": "Prompt Inhoud",
	"Prompt suggestions": "Prompt suggesties",
	"Prompts": "Prompts",
	"Pull \"{{searchValue}}\" from Ollama.com": "",
	"Pull a model from Ollama.com": "Haal een model van Ollama.com",
	"Pull Progress": "Haal Voortgang op",
	"Query Params": "Query Params",
	"RAG Template": "RAG Template",
	"Raw Format": "Raw Formaat",
	"Read Aloud": "",
	"Record voice": "Neem stem op",
	"Redirecting you to OpenWebUI Community": "Je wordt doorgestuurd naar OpenWebUI Community",
	"Refused when it shouldn't have": "",
	"Regenerate": "",
	"Release Notes": "Release Notes",
	"Remove": "",
	"Remove Model": "",
	"Rename": "",
	"Repeat Last N": "Herhaal Laatste N",
	"Repeat Penalty": "Herhaal Straf",
	"Request Mode": "Request Modus",
	"Reranking Model": "",
	"Reranking model disabled": "",
	"Reranking model set to \"{{reranking_model}}\"": "",
	"Reset Vector Storage": "Reset Vector Opslag",
	"Response AutoCopy to Clipboard": "Antwoord Automatisch Kopiëren naar Klembord",
	"Role": "Rol",
	"Rosé Pine": "Rosé Pine",
	"Rosé Pine Dawn": "Rosé Pine Dawn",
	"RTL": "",
	"Save": "Opslaan",
	"Save & Create": "Opslaan & Creëren",
	"Save & Update": "Opslaan & Bijwerken",
	"Saving chat logs directly to your browser's storage is no longer supported. Please take a moment to download and delete your chat logs by clicking the button below. Don't worry, you can easily re-import your chat logs to the backend through": "Chat logs direct opslaan in de opslag van je browser wordt niet langer ondersteund. Neem even de tijd om je chat logs te downloaden en te verwijderen door op de knop hieronder te klikken. Maak je geen zorgen, je kunt je chat logs eenvoudig opnieuw importeren naar de backend via",
	"Scan": "Scan",
	"Scan complete!": "Scan voltooid!",
	"Scan for documents from {{path}}": "Scan voor documenten van {{path}}",
	"Search": "Zoeken",
	"Search a model": "",
	"Search Documents": "Zoek Documenten",
	"Search Prompts": "Zoek Prompts",
	"See readme.md for instructions": "Zie readme.md voor instructies",
	"See what's new": "Zie wat er nieuw is",
	"Seed": "Seed",
	"Select a mode": "Selecteer een modus",
	"Select a model": "Selecteer een model",
	"Select an Ollama instance": "Selecteer een Ollama instantie",
<<<<<<< HEAD
=======
	"Select model": "Selecteer een model",
	"Send": "",
>>>>>>> 7068ea92
	"Send a Message": "Stuur een Bericht",
	"Send message": "Stuur bericht",
	"September": "",
	"Server connection verified": "Server verbinding geverifieerd",
	"Set as default": "Stel in als standaard",
	"Set Default Model": "Stel Standaard Model in",
	"Set embedding model (e.g. {{model}})": "",
	"Set Image Size": "Stel Afbeelding Grootte in",
	"Set reranking model (e.g. {{model}})": "",
	"Set Steps": "Stel Stappen in",
	"Set Title Auto-Generation Model": "Stel Titel Auto-Generatie Model in",
	"Set Voice": "Stel Stem in",
	"Set Model": "Stel die model op",
	"Settings": "Instellingen",
	"Settings saved successfully!": "Instellingen succesvol opgeslagen!",
	"Share": "",
	"Share Chat": "",
	"Share to OpenWebUI Community": "Deel naar OpenWebUI Community",
	"short-summary": "korte-samenvatting",
	"Show": "Toon",
	"Show Additional Params": "Toon Extra Params",
	"Show shortcuts": "Toon snelkoppelingen",
	"Showcased creativity": "",
	"sidebar": "sidebar",
	"Sign in": "Inloggen",
	"Sign Out": "Uitloggen",
	"Sign up": "Registreren",
	"Signing in": "",
	"Source": "Bron",
	"Speech recognition error: {{error}}": "Spraakherkenning fout: {{error}}",
	"Speech-to-Text Engine": "Spraak-naar-tekst Engine",
	"SpeechRecognition API is not supported in this browser.": "SpeechRecognition API wordt niet ondersteund in deze browser.",
	"Stop Sequence": "Stop Sequentie",
	"STT Settings": "STT Instellingen",
	"Submit": "Verzenden",
	"Subtitle (e.g. about the Roman Empire)": "",
	"Success": "Succes",
	"Successfully updated.": "Succesvol bijgewerkt.",
	"Suggested": "",
	"Symbol startup prompt": "Symbool opstartprompt",
	"Symbol startup prompt to activate RAG": "Symbool opstartprompt om RAG te activeren",
	"Symbol startup prompt to activate Chat Prompts": "Symbool opstartprompt om Chat Prompts te activeren",
	"Symbol startup prompt to activate Specific Models": "Symbool opstartprompt om Specifieke Modellen te activeren",
	"Sync All": "Synchroniseer Alles",
	"System": "Systeem",
	"System Prompt": "Systeem Prompt",
	"Tags": "Tags",
	"Tell us more:": "",
	"Temperature": "Temperatuur",
	"Template": "Template",
	"Text Completion": "Tekst Aanvulling",
	"Text-to-Speech Engine": "Tekst-naar-Spraak Engine",
	"Tfs Z": "Tfs Z",
	"Thanks for your feedback!": "",
	"The score should be a value between 0.0 (0%) and 1.0 (100%).": "",
	"Theme": "Thema",
	"This ensures that your valuable conversations are securely saved to your backend database. Thank you!": "Dit zorgt ervoor dat je waardevolle gesprekken veilig worden opgeslagen in je backend database. Dank je wel!",
	"This setting does not sync across browsers or devices.": "Deze instelling wordt niet gesynchroniseerd tussen browsers of apparaten.",
	"Thorough explanation": "",
	"Tip: Update multiple variable slots consecutively by pressing the tab key in the chat input after each replacement.": "Tip: Werk meerdere variabele slots achtereenvolgens bij door op de tab-toets te drukken in de chat input na elke vervanging.",
	"Title": "Titel",
	"Title (e.g. Tell me a fun fact)": "",
	"Title Auto-Generation": "Titel Auto-Generatie",
	"Title cannot be an empty string.": "",
	"Title Generation Prompt": "Titel Generatie Prompt",
	"to": "naar",
	"To access the available model names for downloading,": "Om de beschikbare modelnamen voor downloaden te openen,",
	"To access the GGUF models available for downloading,": "Om toegang te krijgen tot de GGUF modellen die beschikbaar zijn voor downloaden,",
	"to chat input.": "naar chat input.",
	"Today": "",
	"Toggle settings": "Wissel instellingen",
	"Toggle sidebar": "Wissel sidebar",
	"Top K": "Top K",
	"Top P": "Top P",
	"Trouble accessing Ollama?": "Problemen met toegang tot Ollama?",
	"TTS Settings": "TTS instellingen",
	"Type Hugging Face Resolve (Download) URL": "Type Hugging Face Resolve (Download) URL",
	"Uh-oh! There was an issue connecting to {{provider}}.": "Uh-oh! Er was een probleem met verbinden met {{provider}}.",
	"Unknown File Type '{{file_type}}', but accepting and treating as plain text": "Onbekend Bestandstype '{{file_type}}', maar accepteren en behandelen als platte tekst",
	"Update and Copy Link": "",
	"Update password": "Wijzig wachtwoord",
	"Upload a GGUF model": "Upload een GGUF model",
	"Upload files": "Upload bestanden",
	"Upload Progress": "Upload Voortgang",
	"URL Mode": "URL Modus",
	"Use '#' in the prompt input to load and select your documents.": "Gebruik '#' in de prompt input om je documenten te laden en te selecteren.",
	"Use Gravatar": "Gebruik Gravatar",
	"Use Initials": "",
	"user": "user",
	"User Permissions": "Gebruikers Rechten",
	"Users": "Gebruikers",
	"Utilize": "Utilize",
	"Valid time units:": "Geldige tijdseenheden:",
	"variable": "variabele",
	"variable to have them replaced with clipboard content.": "variabele om ze te laten vervangen door klembord inhoud.",
	"Version": "Versie",
	"Warning: If you update or change your embedding model, you will need to re-import all documents.": "",
	"Web": "Web",
	"Web Loader Settings": "",
	"Web Params": "",
	"Webhook URL": "",
	"WebUI Add-ons": "WebUI Add-ons",
	"WebUI Settings": "WebUI Instellingen",
	"WebUI will make requests to": "WebUI zal verzoeken doen naar",
	"What’s New in": "Wat is nieuw in",
	"When history is turned off, new chats on this browser won't appear in your history on any of your devices.": "Wanneer geschiedenis is uitgeschakeld, zullen nieuwe chats op deze browser niet verschijnen in je geschiedenis op een van je apparaten.",
	"Whisper (Local)": "Fluister (Lokaal)",
	"Workspace": "",
	"Write a prompt suggestion (e.g. Who are you?)": "Schrijf een prompt suggestie (bijv. Wie ben je?)",
	"Write a summary in 50 words that summarizes [topic or keyword].": "Schrijf een samenvatting in 50 woorden die [onderwerp of trefwoord] samenvat.",
	"Yesterday": "",
	"You": "",
	"You have no archived conversations.": "",
	"You have shared this chat": "",
	"You're a helpful assistant.": "Jij bent een behulpzame assistent.",
	"You're now logged in.": "Je bent nu ingelogd.",
	"Youtube": "",
	"Model Status": "Model Status",
	"Youtube Loader Settings": ""
}<|MERGE_RESOLUTION|>--- conflicted
+++ resolved
@@ -16,10 +16,7 @@
 	"Add a short description about what this modelfile does": "Voeg een korte beschrijving toe over wat dit modelfile doet",
 	"Add a short title for this prompt": "Voeg een korte titel toe voor deze prompt",
 	"Add a tag": "Voeg een tag toe",
-<<<<<<< HEAD
-=======
 	"Add custom prompt": "Voeg een aangepaste prompt toe",
->>>>>>> 7068ea92
 	"Add Docs": "Voeg Docs toe",
 	"Add Files": "Voege Bestanden toe",
 	"Add Memory": "",
@@ -52,10 +49,7 @@
 	"Archived Chats": "chatrecord",
 	"are allowed - Activate this command by typing": "zijn toegestaan - Activeer deze commando door te typen",
 	"Are you sure?": "Zeker weten?",
-<<<<<<< HEAD
-=======
 	"Attach file": "Voeg een bestand toe",
->>>>>>> 7068ea92
 	"Attention to detail": "",
 	"Audio": "Audio",
 	"August": "",
@@ -238,10 +232,7 @@
 	"Import Modelfiles": "Importeer Modelfiles",
 	"Import Prompts": "Importeer Prompts",
 	"Include `--api` flag when running stable-diffusion-webui": "Voeg `--api` vlag toe bij het uitvoeren van stable-diffusion-webui",
-<<<<<<< HEAD
-=======
 	"Input commands": "Voer commando's in",
->>>>>>> 7068ea92
 	"Interface": "Interface",
 	"Invalid Tag": "",
 	"January": "",
@@ -393,11 +384,8 @@
 	"Select a mode": "Selecteer een modus",
 	"Select a model": "Selecteer een model",
 	"Select an Ollama instance": "Selecteer een Ollama instantie",
-<<<<<<< HEAD
-=======
 	"Select model": "Selecteer een model",
 	"Send": "",
->>>>>>> 7068ea92
 	"Send a Message": "Stuur een Bericht",
 	"Send message": "Stuur bericht",
 	"September": "",
