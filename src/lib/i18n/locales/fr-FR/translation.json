{
	"'s', 'm', 'h', 'd', 'w' or '-1' for no expiration.": "'s', 'm', 'h', 'd', 'w' ou '-1' pour aucune expiration.",
	"(Beta)": "(Bêta)",
	"(e.g. `sh webui.sh --api`)": "(par ex. `sh webui.sh --api`)",
	"(latest)": "",
	"{{modelName}} is thinking...": "{{modelName}} réfléchit...",
	"{{user}}'s Chats": "",
	"{{webUIName}} Backend Required": "Backend {{webUIName}} requis",
	"a user": "un utilisateur",
	"About": "À propos",
	"Account": "Compte",
	"Accurate information": "",
	"Add a model": "Ajouter un modèle",
	"Add a model tag name": "Ajouter un nom de tag pour le modèle",
	"Add a short description about what this modelfile does": "Ajouter une courte description de ce que fait ce fichier de modèle",
	"Add a short title for this prompt": "Ajouter un court titre pour ce prompt",
	"Add a tag": "Ajouter un tag",
	"Add custom prompt": "",
	"Add Docs": "Ajouter des documents",
	"Add Files": "Ajouter des fichiers",
	"Add message": "Ajouter un message",
	"Add Model": "",
	"Add Tags": "ajouter des tags",
	"Add User": "",
	"Adjusting these settings will apply changes universally to all users.": "L'ajustement de ces paramètres appliquera les changements à tous les utilisateurs.",
	"admin": "Administrateur",
	"Admin Panel": "Panneau d'administration",
	"Admin Settings": "Paramètres d'administration",
	"Advanced Parameters": "Paramètres avancés",
	"all": "tous",
	"All Documents": "",
	"All Users": "Tous les utilisateurs",
	"Allow": "Autoriser",
	"Allow Chat Deletion": "Autoriser la suppression du chat",
	"alphanumeric characters and hyphens": "caractères alphanumériques et tirets",
	"Already have an account?": "Vous avez déjà un compte ?",
	"an assistant": "un assistant",
	"and": "et",
	"and create a new shared link.": "",
	"API Base URL": "URL de base de l'API",
	"API Key": "Clé API",
	"API Key created.": "",
	"API keys": "",
	"API RPM": "RPM API",
	"April": "",
	"Archive": "",
	"Archived Chats": "enregistrement du chat",
	"are allowed - Activate this command by typing": "sont autorisés - Activez cette commande en tapant",
	"Are you sure?": "Êtes-vous sûr ?",
	"Attach file": "",
	"Attention to detail": "",
	"Audio": "Audio",
	"August": "",
	"Auto-playback response": "Réponse en lecture automatique",
	"Auto-send input after 3 sec.": "Envoyer automatiquement l'entrée après 3 sec.",
	"AUTOMATIC1111 Base URL": "URL de base AUTOMATIC1111",
	"AUTOMATIC1111 Base URL is required.": "L'URL de base AUTOMATIC1111 est requise.",
	"available!": "disponible !",
	"Back": "Retour",
	"Bad Response": "",
	"before": "",
	"Being lazy": "",
	"Builder Mode": "Mode Constructeur",
	"Bypass SSL verification for Websites": "",
	"Cancel": "Annuler",
	"Categories": "Catégories",
	"Change Password": "Changer le mot de passe",
	"Chat": "Chat",
	"Chat History": "Historique du chat",
	"Chat History is off for this browser.": "L'historique du chat est désactivé pour ce navigateur.",
	"Chats": "Chats",
	"Check Again": "Vérifier à nouveau",
	"Check for updates": "Vérifier les mises à jour",
	"Checking for updates...": "Vérification des mises à jour...",
	"Choose a model before saving...": "Choisissez un modèle avant d'enregistrer...",
	"Chunk Overlap": "Chevauchement de bloc",
	"Chunk Params": "Paramètres de bloc",
	"Chunk Size": "Taille de bloc",
	"Citation": "",
	"Click here for help.": "Cliquez ici pour de l'aide.",
	"Click here to": "",
	"Click here to check other modelfiles.": "Cliquez ici pour vérifier d'autres fichiers de modèle.",
	"Click here to select": "Cliquez ici pour sélectionner",
	"Click here to select a csv file.": "",
	"Click here to select documents.": "Cliquez ici pour sélectionner des documents.",
	"click here.": "cliquez ici.",
	"Click on the user role button to change a user's role.": "Cliquez sur le bouton de rôle d'utilisateur pour changer le rôle d'un utilisateur.",
	"Close": "Fermer",
	"Collection": "Collection",
	"ComfyUI": "",
	"ComfyUI Base URL": "",
	"ComfyUI Base URL is required.": "",
	"Command": "Commande",
	"Confirm Password": "Confirmer le mot de passe",
	"Connections": "Connexions",
	"Content": "Contenu",
	"Context Length": "Longueur du contexte",
	"Continue Response": "",
	"Conversation Mode": "Mode de conversation",
	"Copied shared chat URL to clipboard!": "",
	"Copy": "",
	"Copy last code block": "Copier le dernier bloc de code",
	"Copy last response": "Copier la dernière réponse",
	"Copy Link": "",
	"Copying to clipboard was successful!": "La copie dans le presse-papiers a réussi !",
	"Create a concise, 3-5 word phrase as a header for the following query, strictly adhering to the 3-5 word limit and avoiding the use of the word 'title':": "Créez une phrase concise de 3-5 mots comme en-tête pour la requête suivante, en respectant strictement la limite de 3-5 mots et en évitant l'utilisation du mot 'titre' :",
	"Create a modelfile": "Créer un fichier de modèle",
	"Create Account": "Créer un compte",
	"Create new key": "",
	"Create new secret key": "",
	"Created at": "Créé le",
	"Created At": "",
	"Current Model": "Modèle actuel",
	"Current Password": "Mot de passe actuel",
	"Custom": "Personnalisé",
	"Customize Ollama models for a specific purpose": "Personnaliser les modèles Ollama pour un objectif spécifique",
	"Dark": "Sombre",
	"Dashboard": "",
	"Database": "Base de données",
	"DD/MM/YYYY HH:mm": "DD/MM/YYYY HH:mm",
	"December": "",
	"Default": "Par défaut",
	"Default (Automatic1111)": "Par défaut (Automatic1111)",
	"Default (SentenceTransformers)": "",
	"Default (Web API)": "Par défaut (API Web)",
	"Default model updated": "Modèle par défaut mis à jour",
	"Default Prompt Suggestions": "Suggestions de prompt par défaut",
	"Default User Role": "Rôle d'utilisateur par défaut",
	"delete": "supprimer",
	"Delete": "",
	"Delete a model": "Supprimer un modèle",
	"Delete chat": "Supprimer le chat",
	"Delete Chat": "",
	"Delete Chats": "Supprimer les chats",
	"delete this link": "",
	"Delete User": "",
	"Deleted {{deleteModelTag}}": "{{deleteModelTag}} supprimé",
	"Deleted {{tagName}}": "",
	"Description": "Description",
	"Didn't fully follow instructions": "",
	"Disabled": "Désactivé",
	"Discover a modelfile": "Découvrir un fichier de modèle",
	"Discover a prompt": "Découvrir un prompt",
	"Discover, download, and explore custom prompts": "Découvrir, télécharger et explorer des prompts personnalisés",
	"Discover, download, and explore model presets": "Découvrir, télécharger et explorer des préconfigurations de modèles",
	"Display the username instead of You in the Chat": "Afficher le nom d'utilisateur au lieu de 'Vous' dans le Chat",
	"Document": "Document",
	"Document Settings": "Paramètres du document",
	"Documents": "Documents",
	"does not make any external connections, and your data stays securely on your locally hosted server.": "ne fait aucune connexion externe, et vos données restent en sécurité sur votre serveur hébergé localement.",
	"Don't Allow": "Ne pas autoriser",
	"Don't have an account?": "Vous n'avez pas de compte ?",
	"Don't like the style": "",
	"Download": "",
	"Download canceled": "",
	"Download Database": "Télécharger la base de données",
	"Drop any files here to add to the conversation": "Déposez des fichiers ici pour les ajouter à la conversation",
	"e.g. '30s','10m'. Valid time units are 's', 'm', 'h'.": "par ex. '30s', '10m'. Les unités de temps valides sont 's', 'm', 'h'.",
	"Edit": "",
	"Edit Doc": "Éditer le document",
	"Edit User": "Éditer l'utilisateur",
	"Email": "Email",
	"Embedding Model": "",
	"Embedding Model Engine": "",
	"Embedding model set to \"{{embedding_model}}\"": "",
	"Enable Chat History": "Activer l'historique du chat",
	"Enable New Sign Ups": "Activer les nouvelles inscriptions",
	"Enabled": "Activé",
	"Ensure your CSV file includes 4 columns in this order: Name, Email, Password, Role.": "",
	"Enter {{role}} message here": "Entrez le message {{role}} ici",
	"Enter Chunk Overlap": "Entrez le chevauchement de bloc",
	"Enter Chunk Size": "Entrez la taille du bloc",
	"Enter Image Size (e.g. 512x512)": "Entrez la taille de l'image (p. ex. 512x512)",
	"Enter language codes": "",
	"Enter LiteLLM API Base URL (litellm_params.api_base)": "Entrez l'URL de base de l'API LiteLLM (litellm_params.api_base)",
	"Enter LiteLLM API Key (litellm_params.api_key)": "Entrez la clé API LiteLLM (litellm_params.api_key)",
	"Enter LiteLLM API RPM (litellm_params.rpm)": "Entrez le RPM de l'API LiteLLM (litellm_params.rpm)",
	"Enter LiteLLM Model (litellm_params.model)": "Entrez le modèle LiteLLM (litellm_params.model)",
	"Enter Max Tokens (litellm_params.max_tokens)": "Entrez le nombre max de tokens (litellm_params.max_tokens)",
	"Enter model tag (e.g. {{modelTag}})": "Entrez le tag du modèle (p. ex. {{modelTag}})",
	"Enter Number of Steps (e.g. 50)": "Entrez le nombre d'étapes (p. ex. 50)",
	"Enter Score": "",
	"Enter stop sequence": "Entrez la séquence de fin",
	"Enter Top K": "Entrez Top K",
	"Enter URL (e.g. http://127.0.0.1:7860/)": "Entrez l'URL (p. ex. http://127.0.0.1:7860/)",
	"Enter URL (e.g. http://localhost:11434)": "",
	"Enter Your Email": "Entrez votre email",
	"Enter Your Full Name": "Entrez votre nom complet",
	"Enter Your Password": "Entrez votre mot de passe",
	"Enter Your Role": "",
	"Experimental": "Expérimental",
	"Export All Chats (All Users)": "Exporter tous les chats (tous les utilisateurs)",
	"Export Chats": "Exporter les chats",
	"Export Documents Mapping": "Exporter la correspondance des documents",
	"Export Modelfiles": "Exporter les fichiers de modèle",
	"Export Prompts": "Exporter les prompts",
	"Failed to create API Key.": "",
	"Failed to read clipboard contents": "Échec de la lecture du contenu du presse-papiers",
	"February": "",
	"Feel free to add specific details": "",
	"File Mode": "Mode fichier",
	"File not found.": "Fichier non trouvé.",
	"Fingerprint spoofing detected: Unable to use initials as avatar. Defaulting to default profile image.": "",
	"Fluidly stream large external response chunks": "Diffusez de manière fluide de gros morceaux de réponses externes",
	"Focus chat input": "Concentrer sur l'entrée du chat",
	"Followed instructions perfectly": "",
	"Format your variables using square brackets like this:": "Formatez vos variables en utilisant des crochets comme ceci :",
	"From (Base Model)": "De (Modèle de base)",
	"Full Screen Mode": "Mode plein écran",
	"General": "Général",
	"General Settings": "Paramètres généraux",
	"Generation Info": "",
	"Good Response": "",
	"has no conversations.": "",
	"Hello, {{name}}": "Bonjour, {{name}}",
	"Help": "",
	"Hide": "Cacher",
	"Hide Additional Params": "Hide additional params",
	"How can I help you today?": "Comment puis-je vous aider aujourd'hui ?",
	"Hybrid Search": "",
	"Image Generation (Experimental)": "Génération d'image (Expérimental)",
	"Image Generation Engine": "Moteur de génération d'image",
	"Image Settings": "Paramètres d'image",
	"Images": "Images",
	"Import Chats": "Importer les chats",
	"Import Documents Mapping": "Importer la correspondance des documents",
	"Import Modelfiles": "Importer les fichiers de modèle",
	"Import Prompts": "Importer les prompts",
	"Include `--api` flag when running stable-diffusion-webui": "Inclure le drapeau `--api` lors de l'exécution de stable-diffusion-webui",
	"Input commands": "",
	"Interface": "Interface",
	"Invalid Tag": "",
	"January": "",
	"join our Discord for help.": "rejoignez notre Discord pour obtenir de l'aide.",
	"JSON": "JSON",
	"July": "",
	"June": "",
	"JWT Expiration": "Expiration JWT",
	"JWT Token": "Jeton JWT",
	"Keep Alive": "Garder en vie",
	"Keyboard shortcuts": "Raccourcis clavier",
	"Language": "Langue",
	"Last Active": "",
	"Light": "Clair",
	"OLED Dark": "OLED sombre",
	"Listening...": "Écoute...",
	"LLMs can make mistakes. Verify important information.": "Les LLMs peuvent faire des erreurs. Vérifiez les informations importantes.",
	"Made by OpenWebUI Community": "Réalisé par la communauté OpenWebUI",
	"Make sure to enclose them with": "Assurez-vous de les entourer avec",
	"Manage LiteLLM Models": "Gérer les modèles LiteLLM",
	"Manage Models": "Gérer les modèles",
	"Manage Ollama Models": "Gérer les modèles Ollama",
	"March": "",
	"Max Tokens": "Tokens maximaux",
	"Maximum of 3 models can be downloaded simultaneously. Please try again later.": "Un maximum de 3 modèles peut être téléchargé simultanément. Veuillez réessayer plus tard.",
	"May": "",
	"Messages you send after creating your link won't be shared. Users with the URL will beable to view the shared chat.": "",
	"Minimum Score": "",
	"Mirostat": "Mirostat",
	"Mirostat Eta": "Mirostat Eta",
	"Mirostat Tau": "Mirostat Tau",
	"MMMM DD, YYYY": "MMMM DD, YYYY",
	"MMMM DD, YYYY HH:mm": "",
	"Model '{{modelName}}' has been successfully downloaded.": "Le modèle '{{modelName}}' a été téléchargé avec succès.",
	"Model '{{modelTag}}' is already in queue for downloading.": "Le modèle '{{modelTag}}' est déjà dans la file d'attente pour le téléchargement.",
	"Model {{modelId}} not found": "Modèle {{modelId}} non trouvé",
	"Model {{modelName}} already exists.": "Le modèle {{modelName}} existe déjà.",
	"Model filesystem path detected. Model shortname is required for update, cannot continue.": "",
	"Model Name": "Nom du modèle",
	"Model not selected": "Modèle non sélectionné",
	"Model Tag Name": "Nom de tag du modèle",
	"Model Whitelisting": "Liste blanche de modèle",
	"Model(s) Whitelisted": "Modèle(s) sur liste blanche",
	"Modelfile": "Fichier de modèle",
	"Modelfile Advanced Settings": "Paramètres avancés du fichier de modèle",
	"Modelfile Content": "Contenu du fichier de modèle",
	"Modelfiles": "Fichiers de modèle",
	"Models": "Modèles",
	"More": "",
	"My Documents": "Mes documents",
	"My Modelfiles": "Mes fichiers de modèle",
	"My Prompts": "Mes prompts",
	"Name": "Nom",
	"Name Tag": "Tag de nom",
	"Name your modelfile": "Nommez votre fichier de modèle",
	"New Chat": "Nouveau chat",
	"New Password": "Nouveau mot de passe",
	"No results found": "",
	"No source available": "",
	"Not factually correct": "",
	"Not sure what to add?": "Vous ne savez pas quoi ajouter ?",
	"Not sure what to write? Switch to": "Vous ne savez pas quoi écrire ? Basculer vers",
	"Note: If you set a minimum score, the search will only return documents with a score greater than or equal to the minimum score.": "",
	"Notifications": "Notifications de bureau",
	"November": "",
	"October": "",
	"Off": "Désactivé",
	"Okay, Let's Go!": "D'accord, allons-y !",
	"Ollama": "",
	"Ollama Base URL": "URL de Base Ollama",
	"Ollama Version": "Version Ollama",
	"On": "Activé",
	"Only": "Seulement",
	"Only alphanumeric characters and hyphens are allowed in the command string.": "Seuls les caractères alphanumériques et les tirets sont autorisés dans la chaîne de commande.",
	"Oops! Hold tight! Your files are still in the processing oven. We're cooking them up to perfection. Please be patient and we'll let you know once they're ready.": "Oups ! Tenez bon ! Vos fichiers sont encore dans le four. Nous les cuisinons à la perfection. Soyez patient et nous vous informerons dès qu'ils seront prêts.",
	"Oops! Looks like the URL is invalid. Please double-check and try again.": "Oops! Looks like the URL is invalid. Please double-check and try again.",
	"Oops! You're using an unsupported method (frontend only). Please serve the WebUI from the backend.": "Oops! You're using an unsupported method (frontend only). Please serve the WebUI from the backend.",
	"Open": "Ouvrir",
	"Open AI": "Open AI",
	"Open AI (Dall-E)": "Open AI (Dall-E)",
	"Open new chat": "Ouvrir un nouveau chat",
	"OpenAI": "",
	"OpenAI API": "API OpenAI",
	"OpenAI API Config": "",
	"OpenAI API Key is required.": "La clé API OpenAI est requise.",
	"OpenAI URL/Key required.": "",
	"or": "ou",
	"Other": "",
	"Overview": "",
	"Parameters": "Paramètres",
	"Password": "Mot de passe",
	"PDF document (.pdf)": "",
	"PDF Extract Images (OCR)": "Extraction d'images PDF (OCR)",
	"pending": "en attente",
	"Permission denied when accessing microphone: {{error}}": "Permission refusée lors de l'accès au microphone : {{error}}",
	"Plain text (.txt)": "",
	"Playground": "Aire de jeu",
	"Positive attitude": "",
	"Previous 30 days": "",
	"Previous 7 days": "",
	"Profile Image": "",
	"Prompt": "",
	"Prompt (e.g. Tell me a fun fact about the Roman Empire)": "",
	"Prompt Content": "Contenu du prompt",
	"Prompt suggestions": "Suggestions de prompt",
	"Prompts": "Prompts",
	"Pull \"{{searchValue}}\" from Ollama.com": "",
	"Pull a model from Ollama.com": "Tirer un modèle de Ollama.com",
	"Pull Progress": "Progression du tirage",
	"Query Params": "Paramètres de requête",
	"RAG Template": "Modèle RAG",
	"Raw Format": "Format brut",
	"Read Aloud": "",
	"Record voice": "Enregistrer la voix",
	"Redirecting you to OpenWebUI Community": "Vous redirige vers la communauté OpenWebUI",
	"Refused when it shouldn't have": "",
	"Regenerate": "",
	"Release Notes": "Notes de version",
	"Remove": "",
	"Remove Model": "",
	"Rename": "",
	"Repeat Last N": "Répéter les derniers N",
	"Repeat Penalty": "Pénalité de répétition",
	"Request Mode": "Mode de demande",
	"Reranking Model": "",
	"Reranking model disabled": "",
	"Reranking model set to \"{{reranking_model}}\"": "",
	"Reset Vector Storage": "Réinitialiser le stockage de vecteur",
	"Response AutoCopy to Clipboard": "Copie automatique de la réponse dans le presse-papiers",
	"Role": "Rôle",
	"Rosé Pine": "Pin Rosé",
	"Rosé Pine Dawn": "Aube Pin Rosé",
	"Save": "Enregistrer",
	"Save & Create": "Enregistrer & Créer",
	"Save & Submit": "Enregistrer & Soumettre",
	"Save & Update": "Enregistrer & Mettre à jour",
	"Saving chat logs directly to your browser's storage is no longer supported. Please take a moment to download and delete your chat logs by clicking the button below. Don't worry, you can easily re-import your chat logs to the backend through": "La sauvegarde des chat directement dans le stockage de votre navigateur n'est plus prise en charge. Veuillez prendre un moment pour télécharger et supprimer vos journaux de chat en cliquant sur le bouton ci-dessous. Ne vous inquiétez pas, vous pouvez facilement importer vos sauvegardes de chat via",
	"Scan": "Scanner",
	"Scan complete!": "Scan terminé !",
	"Scan for documents from {{path}}": "Scanner des documents depuis {{path}}",
	"Search": "Recherche",
	"Search a model": "",
	"Search Documents": "Rechercher des documents",
	"Search Prompts": "Rechercher des prompts",
	"See readme.md for instructions": "Voir readme.md pour les instructions",
	"See what's new": "Voir les nouveautés",
	"Seed": "Graine",
	"Select a mode": "Sélectionnez un mode",
	"Select a model": "Sélectionner un modèle",
	"Select an Ollama instance": "Sélectionner une instance Ollama",
	"Select model": "",
	"Send a Message": "Envoyer un message",
	"Send message": "Envoyer un message",
	"September": "",
	"Server connection verified": "Connexion au serveur vérifiée",
	"Set as default": "Définir par défaut",
	"Set Default Model": "Définir le modèle par défaut",
	"Set embedding model (e.g. {{model}})": "",
	"Set Image Size": "Définir la taille de l'image",
	"Set Model": "Définir le modèle",
	"Set reranking model (e.g. {{model}})": "",
	"Set Steps": "Définir les étapes",
	"Set Title Auto-Generation Model": "Définir le modèle de génération automatique de titre",
	"Set Voice": "Définir la voix",
	"Set Model": "Définir le modèle",
	"Settings": "Paramètres",
	"Settings saved successfully!": "Paramètres enregistrés avec succès !",
	"Share": "",
	"Share Chat": "",
	"Share to OpenWebUI Community": "Partager avec la communauté OpenWebUI",
	"short-summary": "résumé court",
	"Show": "Montrer",
	"Show Additional Params": "Afficher les paramètres supplémentaires",
	"Show shortcuts": "Afficher les raccourcis",
	"Showcased creativity": "",
	"sidebar": "barre latérale",
	"Sign in": "Se connecter",
	"Sign Out": "Se déconnecter",
	"Sign up": "S'inscrire",
	"Signing in": "",
	"Source": "",
	"Speech recognition error: {{error}}": "Erreur de reconnaissance vocale : {{error}}",
	"Speech-to-Text Engine": "Moteur de reconnaissance vocale",
	"SpeechRecognition API is not supported in this browser.": "L'API SpeechRecognition n'est pas prise en charge dans ce navigateur.",
	"Stop Sequence": "Séquence d'arrêt",
	"STT Settings": "Paramètres STT",
	"Submit": "Soumettre",
	"Subtitle (e.g. about the Roman Empire)": "",
	"Success": "Succès",
	"Successfully updated.": "Mis à jour avec succès.",
	"Suggested": "",
	"Sync All": "Synchroniser tout",
	"System": "Système",
	"System Prompt": "Invite de système",
	"Tags": "Tags",
	"Tell us more:": "",
	"Temperature": "Température",
	"Template": "Modèle",
	"Text Completion": "Complétion de texte",
	"Text-to-Speech Engine": "Moteur de synthèse vocale",
	"Tfs Z": "Tfs Z",
	"Thanks for your feedback!": "",
	"The score should be a value between 0.0 (0%) and 1.0 (100%).": "",
	"Theme": "Thème",
	"This ensures that your valuable conversations are securely saved to your backend database. Thank you!": "Cela garantit que vos précieuses conversations sont en sécurité dans votre base de données. Merci !",
	"This setting does not sync across browsers or devices.": "Ce paramètre ne se synchronise pas entre les navigateurs ou les appareils.",
	"Thorough explanation": "",
	"Tip: Update multiple variable slots consecutively by pressing the tab key in the chat input after each replacement.": "Tip: Update multiple variable slots consecutively by pressing the tab key in the chat input after each replacement.",
	"Title": "Titre",
	"Title (e.g. Tell me a fun fact)": "",
	"Title Auto-Generation": "Génération automatique de titre",
	"Title cannot be an empty string.": "",
	"Title Generation Prompt": "Prompt de génération de titre",
	"to": "à",
	"To access the available model names for downloading,": "Pour accéder aux noms de modèles disponibles pour le téléchargement,",
	"To access the GGUF models available for downloading,": "Pour accéder aux modèles GGUF disponibles pour le téléchargement,",
	"to chat input.": "à l'entrée du chat.",
	"Today": "",
	"Toggle settings": "Basculer les paramètres",
	"Toggle sidebar": "Basculer la barre latérale",
	"Top K": "Top K",
	"Top P": "Top P",
	"Trouble accessing Ollama?": "Problèmes d'accès à Ollama ?",
	"TTS Settings": "Paramètres TTS",
	"Type Hugging Face Resolve (Download) URL": "Entrez l'URL de résolution (téléchargement) Hugging Face",
	"Uh-oh! There was an issue connecting to {{provider}}.": "Uh-oh ! Il y a eu un problème de connexion à {{provider}}.",
	"Unknown File Type '{{file_type}}', but accepting and treating as plain text": "Type de fichier inconnu '{{file_type}}', mais accepté et traité comme du texte brut",
	"Update and Copy Link": "",
	"Update password": "Mettre à jour le mot de passe",
	"Upload a GGUF model": "Téléverser un modèle GGUF",
	"Upload files": "Téléverser des fichiers",
	"Upload Progress": "Progression du Téléversement",
	"URL Mode": "Mode URL",
	"Use '#' in the prompt input to load and select your documents.": "Utilisez '#' dans l'entrée du prompt pour charger et sélectionner vos documents.",
	"Use Gravatar": "Utiliser Gravatar",
	"Use Initials": "",
	"user": "utilisateur",
	"User Permissions": "Permissions d'utilisateur",
	"Users": "Utilisateurs",
	"Utilize": "Utiliser",
	"Valid time units:": "Unités de temps valides :",
	"variable": "variable",
	"variable to have them replaced with clipboard content.": "variable pour les remplacer par le contenu du presse-papiers.",
	"Version": "Version",
	"Warning: If you update or change your embedding model, you will need to re-import all documents.": "",
	"Web": "Web",
	"Web Loader Settings": "",
	"Web Params": "",
	"Webhook URL": "",
	"WebUI Add-ons": "Add-ons WebUI",
	"WebUI Settings": "Paramètres WebUI",
	"WebUI will make requests to": "WebUI effectuera des demandes à",
	"What’s New in": "Quoi de neuf dans",
	"When history is turned off, new chats on this browser won't appear in your history on any of your devices.": "Lorsque l'historique est désactivé, les nouveaux chats sur ce navigateur n'apparaîtront pas dans votre historique sur aucun de vos appareils.",
	"Whisper (Local)": "Whisper (Local)",
	"Write a prompt suggestion (e.g. Who are you?)": "Écrivez un prompt (e.x. Qui est-tu ?)",
	"Write a summary in 50 words that summarizes [topic or keyword].": "Ecrivez un résumé en 50 mots [sujet ou mot-clé]",
	"Yesterday": "",
	"You": "You",
	"You have no archived conversations.": "",
	"You have shared this chat": "",
	"You're a helpful assistant.": "Vous êtes un assistant utile",
	"You're now logged in.": "Vous êtes maintenant connecté.",
	"Youtube": "",
<<<<<<< HEAD
	"Model Status": "Statut du modèle"
=======
	"Youtube Loader Settings": ""
>>>>>>> 90503be2
}<|MERGE_RESOLUTION|>--- conflicted
+++ resolved
@@ -387,7 +387,6 @@
 	"Set Default Model": "Définir le modèle par défaut",
 	"Set embedding model (e.g. {{model}})": "",
 	"Set Image Size": "Définir la taille de l'image",
-	"Set Model": "Définir le modèle",
 	"Set reranking model (e.g. {{model}})": "",
 	"Set Steps": "Définir les étapes",
 	"Set Title Auto-Generation Model": "Définir le modèle de génération automatique de titre",
@@ -492,9 +491,6 @@
 	"You're a helpful assistant.": "Vous êtes un assistant utile",
 	"You're now logged in.": "Vous êtes maintenant connecté.",
 	"Youtube": "",
-<<<<<<< HEAD
-	"Model Status": "Statut du modèle"
-=======
+	"Model Status": "Statut du modèle",
 	"Youtube Loader Settings": ""
->>>>>>> 90503be2
 }