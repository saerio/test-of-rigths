{
	"'s', 'm', 'h', 'd', 'w' or '-1' for no expiration.": "'s', 'm', 'h', 'd', 'w' 或 '-1' 表示无过期时间。",
	"(Beta)": "（测试版）",
	"(e.g. `sh webui.sh --api`)": "（例如 `sh webui.sh --api`）",
	"(latest)": "（最新版）",
	"{{ models }}": "{{ models }}",
	"{{ owner }}: You cannot delete a base model": "{{ owner }}：您不能删除基础模型",
	"{{modelName}} is thinking...": "{{modelName}} 正在思考...",
	"{{user}}'s Chats": "{{user}} 的对话记录",
	"{{webUIName}} Backend Required": "需要 {{webUIName}} 后端",
	"A task model is used when performing tasks such as generating titles for chats and web search queries": "任务模型用于执行生成对话标题和网络搜索查询等任务",
	"a user": "用户",
	"About": "关于",
	"Account": "账号",
	"Account Activation Pending": "账号待激活",
	"Accurate information": "提供的信息很准确",
	"Active Users": "当前在线用户",
	"Add": "添加",
	"Add a model id": "添加一个模型 ID",
	"Add a short description about what this model does": "添加有关该模型功能的简短描述",
	"Add a short title for this prompt": "为此提示词添加一个简短的标题",
	"Add a tag": "添加标签",
	"Add custom prompt": "添加自定义提示词",
	"Add Docs": "添加文档",
	"Add Files": "添加文件",
	"Add Memory": "添加记忆",
	"Add message": "添加消息",
	"Add Model": "添加模型",
	"Add Tags": "添加标签",
	"Add User": "添加用户",
	"Adjusting these settings will apply changes universally to all users.": "调整这些设置将会对所有用户应用更改。",
	"admin": "管理员",
	"Admin": "管理员联系方式",
	"Admin Panel": "管理员面板",
	"Admin Settings": "管理员设置",
	"Advanced Parameters": "高级参数",
	"Advanced Params": "高级参数",
	"all": "所有",
	"All Documents": "所有文档",
	"All Users": "所有用户",
	"Allow": "允许",
	"Allow Chat Deletion": "允许删除聊天记录",
	"Allow non-local voices": "允许调用非本地音色",
	"alphanumeric characters and hyphens": "字母数字字符和连字符",
	"Already have an account?": "已经拥有账号了？",
	"an assistant": "助手",
	"and": "和",
	"and create a new shared link.": "并创建一个新的分享链接。",
	"API Base URL": "API 基础地址",
	"API Key": "API 密钥",
	"API Key created.": "API 密钥已创建。",
	"API keys": "API 密钥",
	"April": "四月",
	"Archive": "归档",
	"Archive All Chats": "归档所有对话记录",
	"Archived Chats": "已归档对话",
	"are allowed - Activate this command by typing": "允许 - 通过输入来激活这个命令",
	"Are you sure?": "是否确定？",
	"Attach file": "添加文件",
	"Attention to detail": "注重细节",
	"Audio": "语音",
	"August": "八月",
	"Auto-playback response": "自动念出回复内容",
	"AUTOMATIC1111 Base URL": "AUTOMATIC1111 基础地址",
	"AUTOMATIC1111 Base URL is required.": "需要 AUTOMATIC1111 基础地址。",
	"available!": "版本可用！",
	"Back": "返回",
	"Bad Response": "点踩回复",
	"Banners": "公告横幅",
	"Base Model (From)": "基础模型 (来自)",
	"before": "对话",
	"Being lazy": "懒惰",
	"Brave Search API Key": "Brave Search API 密钥",
	"Bypass SSL verification for Websites": "绕过网站的 SSL 验证",
	"Call": "呼叫",
	"Call feature is not supported when using Web STT engine": "使用 Web 语音转文字引擎时不支持呼叫功能。",
	"Camera": "",
	"Cancel": "取消",
	"Capabilities": "能力",
	"Change Password": "更改密码",
	"Chat": "对话",
	"Chat Bubble UI": "气泡样式对话",
	"Chat direction": "对话文字方向",
	"Chat History": "对话历史记录",
	"Chat History is off for this browser.": "此浏览器已关闭对话历史记录功能。",
	"Chats": "对话",
	"Check Again": "刷新重试",
	"Check for updates": "检查更新",
	"Checking for updates...": "正在检查更新...",
	"Choose a model before saving...": "保存前选择一个模型...",
	"Chunk Overlap": "块重叠 (Chunk Overlap)",
	"Chunk Params": "块参数",
	"Chunk Size": "块大小 (Chunk Size)",
	"Citation": "引文",
	"Clear memory": "清除记忆",
	"Click here for help.": "点击这里获取帮助。",
	"Click here to": "单击",
	"Click here to select": "点击这里选择",
	"Click here to select a csv file.": "单击此处选择 csv 文件。",
	"Click here to select a py file.": "单击此处选择 py 文件。",
	"Click here to select documents.": "单击选择文档",
	"click here.": "点击这里。",
	"Click on the user role button to change a user's role.": "点击角色前方的组别按钮以更改用户所属权限组。",
	"Clone": "复制",
	"Close": "关闭",
	"Collection": "集合",
	"ComfyUI": "ComfyUI",
	"ComfyUI Base URL": "ComfyUI 基础地址",
	"ComfyUI Base URL is required.": "ComfyUI 基础地址为必需填写。",
	"Command": "命令",
	"Concurrent Requests": "并发请求",
	"Confirm Password": "确认密码",
	"Connections": "外部连接",
	"Contact Admin for WebUI Access": "请联系管理员以获取访问权限",
	"Content": "内容",
	"Context Length": "上下文长度",
	"Continue Response": "继续生成",
	"Copied shared chat URL to clipboard!": "已复制此对话分享链接至剪贴板！",
	"Copy": "复制",
	"Copy last code block": "复制最后一个代码块中的代码",
	"Copy last response": "复制最后一次回复内容",
	"Copy Link": "复制链接",
	"Copying to clipboard was successful!": "成功复制到剪贴板！",
	"Create a model": "创建一个模型",
	"Create Account": "创建账号",
	"Create new key": "创建新密钥",
	"Create new secret key": "创建新安全密钥",
	"Created at": "创建于",
	"Created At": "创建于",
	"Current Model": "当前模型",
	"Current Password": "当前密码",
	"Custom": "自定义",
	"Customize models for a specific purpose": "定制专用目的模型",
	"Dark": "暗色",
	"Dashboard": "仪表板",
	"Database": "数据库",
	"December": "十二月",
	"Default": "默认",
	"Default (Automatic1111)": "默认（Automatic1111）",
	"Default (SentenceTransformers)": "默认（SentenceTransformers）",
	"Default Model": "默认模型",
	"Default model updated": "默认模型已更新",
	"Default Prompt Suggestions": "默认提示词建议",
	"Default User Role": "默认用户角色",
	"delete": "删除",
	"Delete": "删除",
	"Delete a model": "删除一个模型",
	"Delete All Chats": "删除所有对话记录",
	"Delete chat": "删除对话记录",
	"Delete Chat": "删除对话记录",
	"delete this link": "此处删除这个链接",
	"Delete User": "删除用户",
	"Deleted {{deleteModelTag}}": "已删除 {{deleteModelTag}}",
	"Deleted {{name}}": "已删除 {{name}}",
	"Description": "描述",
	"Didn't fully follow instructions": "没有完全遵照指示",
	"Discover a model": "发现更多模型",
	"Discover a prompt": "发现更多提示词",
	"Discover, download, and explore custom prompts": "发现、下载并探索更多自定义提示词",
	"Discover, download, and explore model presets": "发现、下载并探索更多模型预设",
	"Dismissible": "是否可关闭",
	"Display the username instead of You in the Chat": "在对话中显示用户名而不是“你”",
	"Document": "文档",
	"Document Settings": "文档设置",
	"Documentation": "帮助文档",
	"Documents": "文档",
	"does not make any external connections, and your data stays securely on your locally hosted server.": "不会与外部建立任何连接，您的数据会安全地存储在本地托管的服务器上。",
	"Don't Allow": "不允许",
	"Don't have an account?": "没有账号？",
	"Don't like the style": "不喜欢这个文风",
	"Download": "下载",
	"Download canceled": "下载已取消",
	"Download Database": "下载数据库",
	"Drop any files here to add to the conversation": "拖动文件到此处以添加到对话中",
	"e.g. '30s','10m'. Valid time units are 's', 'm', 'h'.": "例如 '30s','10m'。有效的时间单位是秒：'s'，分：'m'，时：'h'。",
	"Edit": "编辑",
	"Edit Doc": "编辑文档",
	"Edit User": "编辑用户",
	"Email": "电子邮箱",
	"Embedding Batch Size": "嵌入层批处理大小 (Embedding Batch Size)",
	"Embedding Model": "语义向量模型",
	"Embedding Model Engine": "语义向量模型引擎",
	"Embedding model set to \"{{embedding_model}}\"": "语义向量模型设置为 \"{{embedding_model}}\"",
	"Enable Chat History": "启用对话历史记录",
	"Enable Community Sharing": "启用分享至社区",
	"Enable New Sign Ups": "允许新用户注册",
	"Enable Web Search": "启用网络搜索",
	"Ensure your CSV file includes 4 columns in this order: Name, Email, Password, Role.": "确保您的 CSV 文件按以下顺序包含 4 列： 姓名、电子邮箱、密码、角色。",
	"Enter {{role}} message here": "在此处输入 {{role}} 信息",
	"Enter a detail about yourself for your LLMs to recall": "输入一个关于你自己的详细信息，方便你的大语言模型记住这些内容",
	"Enter Brave Search API Key": "输入 Brave Search API 密钥",
	"Enter Chunk Overlap": "输入块重叠 (Chunk Overlap)",
	"Enter Chunk Size": "输入块大小 (Chunk Size)",
	"Enter Github Raw URL": "输入 Github Raw 地址",
	"Enter Google PSE API Key": "输入 Google PSE API 密钥",
	"Enter Google PSE Engine Id": "输入 Google PSE 引擎 ID",
	"Enter Image Size (e.g. 512x512)": "输入图像分辨率 (例如：512x512)",
	"Enter language codes": "输入语言代码",
	"Enter model tag (e.g. {{modelTag}})": "输入模型标签 (例如：{{modelTag}})",
	"Enter Number of Steps (e.g. 50)": "输入步骤数 (Steps) (例如：50)",
	"Enter Score": "输入评分",
	"Enter Searxng Query URL": "输入 Searxng 查询地址",
	"Enter Serper API Key": "输入 Serper API 密钥",
	"Enter Serpstack API Key": "输入 Serpstack API 密钥",
	"Enter stop sequence": "输入停止序列 (Stop Sequence)",
	"Enter Top K": "输入 Top K",
	"Enter URL (e.g. http://127.0.0.1:7860/)": "输入地址 (例如：http://127.0.0.1:7860/)",
	"Enter URL (e.g. http://localhost:11434)": "输入地址 (例如：http://localhost:11434)",
	"Enter Your Email": "输入您的电子邮箱",
	"Enter Your Full Name": "输入您的名称",
	"Enter Your Password": "输入您的密码",
	"Enter Your Role": "输入您的权限组",
	"Error": "错误",
	"Experimental": "实验性",
	"Export": "导出",
	"Export All Chats (All Users)": "导出所有用户对话",
	"Export chat (.json)": "JSON 文件 (.json)",
	"Export Chats": "导出对话",
	"Export Documents Mapping": "导出文档映射",
	"Export Models": "导出模型",
	"Export Prompts": "导出提示词",
	"External Models": "外部模型",
	"Failed to create API Key.": "无法创建 API 密钥。",
	"Failed to read clipboard contents": "无法读取剪贴板内容",
	"Failed to update settings": "无法更新设置",
	"February": "二月",
	"Feel free to add specific details": "欢迎补充具体细节",
	"File Mode": "文件模式",
	"File not found.": "文件未找到。",
	"Fingerprint spoofing detected: Unable to use initials as avatar. Defaulting to default profile image.": "检测到指纹伪造：无法使用姓名缩写作为头像。默认使用默认个人形象。",
	"Fluidly stream large external response chunks": "流畅地传输外部大型响应块数据",
	"Focus chat input": "聚焦对话输入",
	"Followed instructions perfectly": "完全按照指示执行",
	"Format your variables using square brackets like this:": "使用这样的方括号格式化你的变量：",
	"Frequency Penalty": "频率惩罚",
	"General": "通用",
	"General Settings": "通用设置",
	"Generate Image": "生成图像",
	"Generating search query": "生成搜索查询",
	"Generation Info": "生成信息",
	"Good Response": "点赞回复",
	"Google PSE API Key": "Google PSE API 密钥",
	"Google PSE Engine Id": "Google PSE 引擎 ID",
	"h:mm a": "HH:mm",
	"has no conversations.": "没有对话。",
	"Hello, {{name}}": "你好，{{name}}",
	"Help": "帮助",
	"Hide": "隐藏",
	"How can I help you today?": "今天我能帮你做些什么？",
	"Hybrid Search": "混合搜索",
	"Image Generation (Experimental)": "图像生成（实验性）",
	"Image Generation Engine": "图像生成引擎",
	"Image Settings": "图像设置",
	"Images": "图像",
	"Import Chats": "导入对话记录",
	"Import Documents Mapping": "导入文档映射",
	"Import Models": "导入模型",
	"Import Prompts": "导入提示词",
	"Include `--api` flag when running stable-diffusion-webui": "运行 stable-diffusion-webui 时包含 `--api` 标志",
	"Info": "信息",
	"Input commands": "输入命令",
	"Install from Github URL": "从 Github URL 安装",
	"Instant Auto-Send After Voice Transcription": "语音转录文字后即时自动发送",
	"Interface": "界面",
	"Invalid Tag": "无效标签",
	"January": "一月",
	"join our Discord for help.": "加入我们的 Discord 寻求帮助。",
	"JSON": "JSON",
	"JSON Preview": "JSON 预览",
	"July": "七月",
	"June": "六月",
	"JWT Expiration": "JWT 过期",
	"JWT Token": "JWT 令牌",
	"Keep Alive": "保持活动",
	"Keyboard shortcuts": "键盘快捷键",
	"Knowledge": "",
	"Language": "语言",
	"Last Active": "最后在线时间",
	"Light": "浅色",
	"Listening...": "正在倾听...",
	"LLMs can make mistakes. Verify important information.": "大语言模型可能会生成误导性错误信息，请对关键信息加以验证。",
	"Local Models": "本地模型",
	"LTR": "从左至右",
	"Made by OpenWebUI Community": "由 OpenWebUI 社区制作",
	"Make sure to enclose them with": "确保将它们包含在内",
	"Manage": "管理",
	"Manage Models": "管理模型",
	"Manage Ollama Models": "管理 Ollama 模型",
	"Manage Pipelines": "管理 Pipeline",
	"March": "三月",
	"Max Tokens (num_predict)": "最多 Token (num_predict)",
	"Maximum of 3 models can be downloaded simultaneously. Please try again later.": "最多可以同时下载 3 个模型，请稍后重试。",
	"May": "五月",
	"Memories accessible by LLMs will be shown here.": "大语言模型可访问的记忆将在此显示。",
	"Memory": "记忆",
	"Messages you send after creating your link won't be shared. Users with the URL will be able to view the shared chat.": "创建链接后发送的消息不会被共享。具有 URL 的用户将能够查看共享对话。",
	"Minimum Score": "最低分",
	"Mirostat": "Mirostat",
	"Mirostat Eta": "Mirostat Eta",
	"Mirostat Tau": "Mirostat Tau",
	"MMMM DD, YYYY": "YYYY年 MM月 DD日",
	"MMMM DD, YYYY HH:mm": "YYYY年 MM月 DD日 HH:mm",
	"Model '{{modelName}}' has been successfully downloaded.": "模型'{{modelName}}'已成功下载。",
	"Model '{{modelTag}}' is already in queue for downloading.": "模型'{{modelTag}}'已在下载队列中。",
	"Model {{modelId}} not found": "未找到模型 {{modelId}}",
	"Model {{modelName}} is not vision capable": "模型 {{modelName}} 不支持视觉功能",
	"Model {{name}} is now {{status}}": "模型 {{name}} 现在是 {{status}}",
	"Model filesystem path detected. Model shortname is required for update, cannot continue.": "检测到模型文件系统路径，无法继续进行。更新操作需要提供模型简称。",
	"Model ID": "模型 ID",
	"Model not selected": "未选择模型",
	"Model Params": "模型参数",
	"Model Whitelisting": "白名单模型",
	"Model(s) Whitelisted": "模型已加入白名单",
	"Modelfile Content": "模型文件内容",
	"Models": "模型",
	"More": "更多",
	"Name": "名称",
	"Name Tag": "标签",
	"Name your model": "为您的模型命名",
	"New Chat": "新对话",
	"New Password": "新密码",
	"No documents found": "",
	"No results found": "未找到结果",
	"No search query generated": "未生成搜索查询",
	"No source available": "没有可用来源",
	"None": "无",
	"Not factually correct": "事实并非如此",
	"Note: If you set a minimum score, the search will only return documents with a score greater than or equal to the minimum score.": "注意：如果设置了最低分数，搜索只会返回分数大于或等于最低分数的文档。",
	"Notifications": "桌面通知",
	"November": "十一月",
	"num_thread (Ollama)": "num_thread（Ollama）",
	"October": "十月",
	"Off": "关闭",
	"Okay, Let's Go!": "确认，开始使用！",
	"OLED Dark": "黑色",
	"Ollama": "Ollama",
	"Ollama API": "Ollama API",
	"Ollama API disabled": "Ollama API 已禁用",
	"Ollama API is disabled": "Ollama API 已禁用",
	"Ollama Version": "Ollama 版本",
	"On": "开启",
	"Only": "仅",
	"Only alphanumeric characters and hyphens are allowed in the command string.": "命令字符串中只允许使用英文字母，数字 (0-9) 以及连字符 (-)。",
	"Oops! Hold tight! Your files are still in the processing oven. We're cooking them up to perfection. Please be patient and we'll let you know once they're ready.": "糟糕！请稍等！您的文件还在处理中。我们正在努力让它们达到最佳效果。请耐心等待，准备好后我们会通知您。",
	"Oops! Looks like the URL is invalid. Please double-check and try again.": "糟糕！此链接似乎为无效链接。请检查后重试。",
	"Oops! You're using an unsupported method (frontend only). Please serve the WebUI from the backend.": "糟糕！你正在使用不被支持的方法（仅前端）。请从后端提供 WebUI 服务。",
	"Open": "打开",
	"Open AI": "Open AI",
	"Open AI (Dall-E)": "Open AI (Dall-E)",
	"Open new chat": "打开新对话",
	"OpenAI": "OpenAI",
	"OpenAI API": "OpenAI API",
	"OpenAI API Config": "OpenAI API 配置",
	"OpenAI API Key is required.": "需要 OpenAI API 密钥。",
	"OpenAI URL/Key required.": "需要 OpenAI URL/Key",
	"or": "或",
	"Other": "其他",
	"Password": "密码",
	"PDF document (.pdf)": "PDF 文档 (.pdf)",
	"PDF Extract Images (OCR)": "PDF 图像处理 (使用 OCR)",
	"pending": "待激活",
	"Permission denied when accessing media devices": "申请媒体设备权限被拒绝",
	"Permission denied when accessing microphone": "申请麦克风权限被拒绝",
	"Permission denied when accessing microphone: {{error}}": "申请麦克风权限被拒绝：{{error}}",
	"Personalization": "个性化",
	"Pipelines": "Pipeline",
	"Pipelines Valves": "Pipeline 值",
	"Plain text (.txt)": "TXT 文档 (.txt)",
	"Playground": "AI 对话游乐场",
	"Positive attitude": "积极的态度",
	"Previous 30 days": "过去 30 天",
	"Previous 7 days": "过去 7 天",
	"Profile Image": "用户头像",
	"Prompt": "提示词",
	"Prompt (e.g. Tell me a fun fact about the Roman Empire)": "提示（例如：给我讲一个关于罗马帝国的趣事。）",
	"Prompt Content": "提示词内容",
	"Prompt suggestions": "提示词建议",
	"Prompts": "提示词",
	"Pull \"{{searchValue}}\" from Ollama.com": "从 Ollama.com 拉取 \"{{searchValue}}\"",
	"Pull a model from Ollama.com": "从 Ollama.com 拉取一个模型",
	"Query Params": "查询参数",
	"RAG Template": "RAG 提示词模板",
	"Read Aloud": "朗读",
	"Record voice": "录音",
	"Redirecting you to OpenWebUI Community": "正在将您重定向到 OpenWebUI 社区",
	"Refer to yourself as \"User\" (e.g., \"User is learning Spanish\")": "使用\"User\" (用户) 来指代自己（例如：“User 正在学习西班牙语”）",
	"Refused when it shouldn't have": "无理拒绝",
	"Regenerate": "重新生成",
	"Release Notes": "更新日志",
	"Remove": "移除",
	"Remove Model": "移除模型",
	"Rename": "重命名",
	"Repeat Last N": "重复最后 N 次",
	"Request Mode": "请求模式",
	"Reranking Model": "重排模型",
	"Reranking model disabled": "重排模型已禁用",
	"Reranking model set to \"{{reranking_model}}\"": "重排模型设置为 \"{{reranking_model}}\"",
	"Reset Upload Directory": "重置上传目录",
	"Reset Vector Storage": "重置向量存储",
	"Response AutoCopy to Clipboard": "自动复制回复到剪贴板",
	"Role": "权限组",
	"Rosé Pine": "玫瑰紫",
	"Rosé Pine Dawn": "玫瑰粉",
	"RTL": "从右至左",
	"Running": "运行中",
	"Save": "保存",
	"Save & Create": "保存并创建",
	"Save & Update": "保存并更新",
	"Saving chat logs directly to your browser's storage is no longer supported. Please take a moment to download and delete your chat logs by clicking the button below. Don't worry, you can easily re-import your chat logs to the backend through": "我们不再支持将聊天记录直接保存到浏览器的存储空间。请点击下面的按钮下载并删除您的聊天记录。别担心，您可以轻松地将聊天记录重新导入到后台。",
	"Scan": "立即扫描",
	"Scan complete!": "扫描完成！",
	"Scan for documents from {{path}}": "从 {{path}} 扫描文档",
	"Search": "搜索",
	"Search a model": "搜索模型",
	"Search Chats": "搜索对话",
	"Search Documents": "搜索文档",
	"Search Models": "搜索模型",
	"Search Prompts": "搜索提示词",
	"Search Query Generation Prompt": "",
	"Search Query Generation Prompt Length Threshold": "",
	"Search Result Count": "搜索结果数量",
	"Searched {{count}} sites_other": "检索到 {{count}} 个网站",
	"Searching the web for '{{searchQuery}}'": "在网络中搜索 '{{searchQuery}}' ",
	"Searxng Query URL": "Searxng 查询 URL",
	"See readme.md for instructions": "查看 readme.md 以获取说明",
	"See what's new": "查阅最新更新内容",
	"Seed": "种子 (Seed)",
	"Select a base model": "选择一个基础模型",
	"Select a engine": "选择一个搜索引擎",
	"Select a mode": "选择一个模式",
	"Select a model": "选择一个模型",
	"Select a pipeline": "选择一个管道",
	"Select a pipeline url": "选择一个管道 URL",
	"Select an Ollama instance": "选择一个 Ollama 实例",
	"Select model": "选择模型",
	"Select only one model to call": "请仅选择一个模型来呼叫",
	"Selected model(s) do not support image inputs": "已选择的模型不支持发送图像",
	"Send": "发送",
	"Send a Message": "输入消息",
	"Send message": "发送消息",
	"September": "九月",
	"Serper API Key": "Serper API 密钥",
	"Serpstack API Key": "Serpstack API 密钥",
	"Server connection verified": "已验证服务器连接",
	"Set as default": "设为默认",
	"Set Default Model": "设置默认模型",
<<<<<<< HEAD
	"Set embedding model (e.g. {{model}})": "设置嵌入模型(例如 {{model}})",
	"Set Image Size": "设置图片大小",
	"Set reranking model (e.g. {{model}})": "设置重排模型(例如 {{model}})",
=======
	"Set embedding model (e.g. {{model}})": "设置语义向量模型 (例如：{{model}})",
	"Set Image Size": "设置图片分辨率",
	"Set reranking model (e.g. {{model}})": "设置重排模型 (例如：{{model}})",
>>>>>>> 96a004d4
	"Set Steps": "设置步骤",
	"Set Task Model": "设置任务模型",
	"Set Voice": "设置声音",
	"Set Model": "设置模型",
	"Settings": "设置",
	"Settings saved successfully!": "设置已保存",
	"Settings updated successfully": "设置成功更新",
	"Share": "分享",
	"Share Chat": "分享对话",
	"Share to OpenWebUI Community": "分享到 OpenWebUI 社区",
	"short-summary": "简短总结",
	"Show": "显示",
	"Show Admin Details in Account Pending Overlay": "在用户待激活界面中显示管理员邮箱等详细信息",
	"Show shortcuts": "显示快捷方式",
	"Showcased creativity": "很有创意",
	"sidebar": "侧边栏",
	"Sign in": "登录",
	"Sign Out": "登出",
	"Sign up": "注册",
	"Signing in": "正在登录",
	"Source": "来源",
	"Speech recognition error: {{error}}": "语音识别错误：{{error}}",
	"Speech-to-Text Engine": "语音转文本引擎",
	"Stop Sequence": "停止序列 (Stop Sequence)",
	"STT Model": "语音转文本模型",
	"STT Settings": "语音转文本设置",
	"Submit": "提交",
	"Subtitle (e.g. about the Roman Empire)": "副标题（例如：关于罗马帝国的副标题）",
	"Success": "成功",
	"Successfully updated.": "成功更新。",
	"Suggested": "建议",
	"System": "系统",
	"System Prompt": "系统提示词",
	"Tags": "标签",
	"Tell us more:": "请告诉我们更多细节",
	"Temperature": "温度 (Temperature)",
	"Template": "模板",
	"Text Completion": "文本完成",
	"Text-to-Speech Engine": "文本转语音引擎",
	"Tfs Z": "Tfs Z",
	"Thanks for your feedback!": "感谢您的反馈！",
	"The score should be a value between 0.0 (0%) and 1.0 (100%).": "分值应介于 0.0（0%）和 1.0（100%）之间。",
	"Theme": "主题",
	"Thinking...": "正在思考...",
	"This ensures that your valuable conversations are securely saved to your backend database. Thank you!": "这将确保您的宝贵对话被安全地保存到后台数据库中。感谢！",
	"This is an experimental feature, it may not function as expected and is subject to change at any time.": "这是一个实验功能，可能不会如预期那样工作，而且可能随时发生变化。",
	"This setting does not sync across browsers or devices.": "此设置不会在浏览器或设备之间同步。",
	"Thorough explanation": "解释较为详细",
	"Tip: Update multiple variable slots consecutively by pressing the tab key in the chat input after each replacement.": "提示：在每次替换后，在对话输入中按 Tab 键可以连续更新多个变量。",
	"Title": "标题",
	"Title (e.g. Tell me a fun fact)": "标题（例如 给我讲一个有趣的事实）",
	"Title Auto-Generation": "自动生成标题",
	"Title cannot be an empty string.": "标题不能为空字符串。",
	"Title Generation Prompt": "用于自动生成标题的提示词",
	"to": "到",
	"To access the available model names for downloading,": "要访问可下载的模型名称，",
	"To access the GGUF models available for downloading,": "要访问可下载的 GGUF 模型，",
	"To access the WebUI, please reach out to the administrator. Admins can manage user statuses from the Admin Panel.": "请联系管理员以访问。管理员可以在后台管理面板中管理用户状态。",
	"to chat input.": "到对话输入。",
	"Today": "今天",
	"Toggle settings": "切换设置",
	"Toggle sidebar": "切换侧边栏",
	"Top K": "Top K",
	"Top P": "Top P",
	"Trouble accessing Ollama?": "访问 Ollama 时遇到问题？",
	"TTS Model": "文本转语音模型",
	"TTS Settings": "文本转语音设置",
	"TTS Voice": "文本转语音音色",
	"Type": "类型",
	"Type Hugging Face Resolve (Download) URL": "输入 Hugging Face 解析（下载）URL",
	"Uh-oh! There was an issue connecting to {{provider}}.": "糟糕！连接到 {{provider}} 时出现问题。",
	"Unknown File Type '{{file_type}}', but accepting and treating as plain text": "未知文件类型'{{file_type}}'，将视为纯文本进行处理",
	"Update and Copy Link": "更新和复制链接",
	"Update password": "更新密码",
	"Upload a GGUF model": "上传一个 GGUF 模型",
	"Upload Files": "上传文件",
	"Upload Pipeline": "上传 Pipeline",
	"Upload Progress": "上传进度",
	"URL Mode": "URL 模式",
	"Use '#' in the prompt input to load and select your documents.": "在输入框中输入'#'号来选择并附带你的文档。",
	"Use Gravatar": "使用来自 Gravatar 的头像",
	"Use Initials": "使用首个字符作为头像",
	"use_mlock (Ollama)": "use_mlock（Ollama）",
	"use_mmap (Ollama)": "use_mmap （Ollama）",
	"user": "用户",
	"User Permissions": "用户权限",
	"Users": "用户",
	"Utilize": "利用",
	"Valid time units:": "有效时间单位：",
	"variable": "变量",
	"variable to have them replaced with clipboard content.": "变量将被剪贴板内容替换。",
	"Version": "版本",
	"Warning": "警告",
	"Warning: If you update or change your embedding model, you will need to re-import all documents.": "警告：如果您修改了语义向量模型，则需要重新导入所有文档。",
	"Web": "网页",
	"Web API": "网页 API",
	"Web Loader Settings": "网页爬取设置",
	"Web Params": "网络爬取设置",
	"Web Search": "网络搜索",
	"Web Search Engine": "Web 搜索引擎",
	"Webhook URL": "Webhook URL",
	"WebUI Add-ons": "WebUI 附加组件",
	"WebUI Settings": "WebUI 设置",
	"WebUI will make requests to": "WebUI 将请求",
	"What’s New in": "最近更新内容于",
	"When history is turned off, new chats on this browser won't appear in your history on any of your devices.": "当关闭历史记录功能时，在此浏览器上新的对话记录将不会同步到您其他设备的历史记录中。",
	"Whisper (Local)": "Whisper (本地)",
	"Widescreen Mode": "宽屏模式",
	"Workspace": "工作空间",
	"Write a prompt suggestion (e.g. Who are you?)": "写一个提示词建议（例如：你是谁？）",
	"Write a summary in 50 words that summarizes [topic or keyword].": "用 50 个字写一个总结 [主题或关键词]。",
	"Model Status": "模型状态",
	"Yesterday": "昨天",
	"You": "你",
	"You can personalize your interactions with LLMs by adding memories through the 'Manage' button below, making them more helpful and tailored to you.": "通过点击下方的“管理”按钮，你可以添加记忆，以个性化大语言模型的互动，使其更有用，更符合你的需求。",
	"You cannot clone a base model": "你不能复制基础模型",
	"You have no archived conversations.": "你没有已归档的对话。",
	"You have shared this chat": "你之前已经分享过此",
	"You're a helpful assistant.": "你是一个有帮助的助手。",
	"You're now logged in.": "已登录。",
	"Your account status is currently pending activation.": "您的账号当前状态为待激活。",
	"Youtube": "YouTube",
	"Youtube Loader Settings": "YouTube 爬取设置"
}<|MERGE_RESOLUTION|>--- conflicted
+++ resolved
@@ -444,15 +444,9 @@
 	"Server connection verified": "已验证服务器连接",
 	"Set as default": "设为默认",
 	"Set Default Model": "设置默认模型",
-<<<<<<< HEAD
-	"Set embedding model (e.g. {{model}})": "设置嵌入模型(例如 {{model}})",
-	"Set Image Size": "设置图片大小",
-	"Set reranking model (e.g. {{model}})": "设置重排模型(例如 {{model}})",
-=======
 	"Set embedding model (e.g. {{model}})": "设置语义向量模型 (例如：{{model}})",
 	"Set Image Size": "设置图片分辨率",
 	"Set reranking model (e.g. {{model}})": "设置重排模型 (例如：{{model}})",
->>>>>>> 96a004d4
 	"Set Steps": "设置步骤",
 	"Set Task Model": "设置任务模型",
 	"Set Voice": "设置声音",
