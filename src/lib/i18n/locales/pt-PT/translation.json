{
	"'s', 'm', 'h', 'd', 'w' or '-1' for no expiration.": "'s', 'm', 'h', 'd', 'w' ou '-1' para nenhuma expiração.",
	"(Beta)": "(Beta)",
	"(e.g. `sh webui.sh --api`)": "(por exemplo, `sh webui.sh --api`)",
	"(latest)": "(mais recente)",
	"{{ models }}": "{{ modelos }}",
	"{{ owner }}: You cannot delete a base model": "{{ owner }}: Não é possível excluir um modelo base",
	"{{modelName}} is thinking...": "{{modelName}} está pensando...",
	"{{user}}'s Chats": "{{user}}'s Chats",
	"{{webUIName}} Backend Required": "{{webUIName}} Backend Necessário",
	"A task model is used when performing tasks such as generating titles for chats and web search queries": "Um modelo de tarefa é usado ao executar tarefas como gerar títulos para bate-papos e consultas de pesquisa na Web",
	"a user": "um usuário",
	"About": "Sobre",
	"Account": "Conta",
	"Account Activation Pending": "",
	"Accurate information": "Informações precisas",
	"Active Users": "",
	"Add": "Adicionar",
	"Add a model id": "Adicionar um ID de modelo",
	"Add a short description about what this model does": "Adicione uma breve descrição sobre o que este modelo faz",
	"Add a short title for this prompt": "Adicione um título curto para este prompt",
	"Add a tag": "Adicionar uma tag",
	"Add custom prompt": "Adicionar um prompt curto",
	"Add Docs": "Adicionar Documentos",
	"Add Files": "Adicionar Arquivos",
	"Add Memory": "Adicionar memória",
	"Add message": "Adicionar mensagem",
	"Add Model": "Adicionar modelo",
	"Add Tags": "adicionar tags",
	"Add User": "Adicionar Usuário",
	"Adjusting these settings will apply changes universally to all users.": "Ajustar essas configurações aplicará alterações universalmente a todos os usuários.",
	"admin": "administrador",
	"Admin": "",
	"Admin Panel": "Painel do Administrador",
	"Admin Settings": "Configurações do Administrador",
	"Advanced Parameters": "Parâmetros Avançados",
	"Advanced Params": "Params Avançados",
	"all": "todos",
	"All Documents": "Todos os Documentos",
	"All Users": "Todos os Usuários",
	"Allow": "Permitir",
	"Allow Chat Deletion": "Permitir Exclusão de Bate-papo",
	"Allow non-local voices": "",
	"alphanumeric characters and hyphens": "caracteres alfanuméricos e hífens",
	"Already have an account?": "Já tem uma conta?",
	"an assistant": "um assistente",
	"and": "e",
	"and create a new shared link.": "e criar um novo link compartilhado.",
	"API Base URL": "URL Base da API",
	"API Key": "Chave da API",
	"API Key created.": "Chave da API criada.",
	"API keys": "Chaves da API",
	"April": "Abril",
	"Archive": "Arquivo",
	"Archive All Chats": "Arquivar todos os chats",
	"Archived Chats": "Bate-papos arquivados",
	"are allowed - Activate this command by typing": "são permitidos - Ative este comando digitando",
	"Are you sure?": "Tem certeza?",
	"Attach file": "Anexar arquivo",
	"Attention to detail": "Detalhado",
	"Audio": "Áudio",
	"August": "Agosto",
	"Auto-playback response": "Reprodução automática da resposta",
	"AUTOMATIC1111 Base URL": "URL Base do AUTOMATIC1111",
	"AUTOMATIC1111 Base URL is required.": "A URL Base do AUTOMATIC1111 é obrigatória.",
	"available!": "disponível!",
	"Back": "Voltar",
	"Bad Response": "Resposta ruim",
	"Banners": "Estandartes",
	"Base Model (From)": "Modelo Base (De)",
	"before": "antes",
	"Being lazy": "Ser preguiçoso",
	"Brave Search API Key": "Chave da API de Pesquisa Admirável",
	"Bypass SSL verification for Websites": "Ignorar verificação SSL para sites",
	"Call": "",
	"Call feature is not supported when using Web STT engine": "",
	"Camera": "",
	"Cancel": "Cancelar",
	"Capabilities": "Capacidades",
	"Change Password": "Alterar Senha",
	"Chat": "Bate-papo",
	"Chat Bubble UI": "UI de Bala de Bate-papo",
	"Chat direction": "Direção do Bate-papo",
	"Chat History": "Histórico de Bate-papo",
	"Chat History is off for this browser.": "O histórico de bate-papo está desativado para este navegador.",
	"Chats": "Bate-papos",
	"Check Again": "Verifique novamente",
	"Check for updates": "Verificar atualizações",
	"Checking for updates...": "Verificando atualizações...",
	"Choose a model before saving...": "Escolha um modelo antes de salvar...",
	"Chunk Overlap": "Sobreposição de Fragmento",
	"Chunk Params": "Parâmetros de Fragmento",
	"Chunk Size": "Tamanho do Fragmento",
	"Citation": "Citação",
	"Clear memory": "",
	"Click here for help.": "Clique aqui para obter ajuda.",
	"Click here to": "Clique aqui para",
	"Click here to select": "Clique aqui para selecionar",
	"Click here to select a csv file.": "Clique aqui para selecionar um arquivo csv.",
	"Click here to select a py file.": "",
	"Click here to select documents.": "Clique aqui para selecionar documentos.",
	"click here.": "clique aqui.",
	"Click on the user role button to change a user's role.": "Clique no botão de função do usuário para alterar a função de um usuário.",
	"Clone": "Clone",
	"Close": "Fechar",
	"Collection": "Coleção",
	"ComfyUI": "ComfyUI",
	"ComfyUI Base URL": "URL Base do ComfyUI",
	"ComfyUI Base URL is required.": "A URL Base do ComfyUI é obrigatória.",
	"Command": "Comando",
	"Concurrent Requests": "Solicitações simultâneas",
	"Confirm Password": "Confirmar Senha",
	"Connections": "Conexões",
	"Contact Admin for WebUI Access": "",
	"Content": "Conteúdo",
	"Context Length": "Comprimento do Contexto",
	"Continue Response": "Continuar resposta",
	"Copied shared chat URL to clipboard!": "URL de bate-papo compartilhado copiada com sucesso!",
	"Copy": "Copiar",
	"Copy last code block": "Copiar último bloco de código",
	"Copy last response": "Copiar última resposta",
	"Copy Link": "Copiar link",
	"Copying to clipboard was successful!": "Cópia para a área de transferência bem-sucedida!",
	"Create a model": "Criar um modelo",
	"Create Account": "Criar Conta",
	"Create new key": "Criar nova chave",
	"Create new secret key": "Criar nova chave secreta",
	"Created at": "Criado em",
	"Created At": "Criado em",
	"Current Model": "Modelo Atual",
	"Current Password": "Senha Atual",
	"Custom": "Personalizado",
	"Customize models for a specific purpose": "Personalizar modelos para uma finalidade específica",
	"Dark": "Escuro",
	"Dashboard": "",
	"Database": "Banco de dados",
	"December": "Dezembro",
	"Default": "Padrão",
	"Default (Automatic1111)": "Padrão (Automatic1111)",
	"Default (SentenceTransformers)": "Padrão (SentenceTransformers)",
	"Default Model": "Modelo padrão",
	"Default model updated": "Modelo padrão atualizado",
	"Default Prompt Suggestions": "Sugestões de Prompt Padrão",
	"Default User Role": "Função de Usuário Padrão",
	"delete": "excluir",
	"Delete": "Excluir",
	"Delete a model": "Excluir um modelo",
	"Delete All Chats": "Excluir todos os chats",
	"Delete chat": "Excluir bate-papo",
	"Delete Chat": "Excluir Bate-papo",
	"delete this link": "excluir este link",
	"Delete User": "Excluir Usuário",
	"Deleted {{deleteModelTag}}": "{{deleteModelTag}} excluído",
	"Deleted {{name}}": "Suprimido {{name}}",
	"Description": "Descrição",
	"Didn't fully follow instructions": "Não seguiu instruções com precisão",
	"Discover a model": "Descubra um modelo",
	"Discover a prompt": "Descobrir um prompt",
	"Discover, download, and explore custom prompts": "Descubra, baixe e explore prompts personalizados",
	"Discover, download, and explore model presets": "Descubra, baixe e explore predefinições de modelo",
	"Dismissible": "",
	"Display the username instead of You in the Chat": "Exibir o nome de usuário em vez de Você no Bate-papo",
	"Document": "Documento",
	"Document Settings": "Configurações de Documento",
	"Documentation": "",
	"Documents": "Documentos",
	"does not make any external connections, and your data stays securely on your locally hosted server.": "não faz conexões externas e seus dados permanecem seguros em seu servidor hospedado localmente.",
	"Don't Allow": "Não Permitir",
	"Don't have an account?": "Não tem uma conta?",
	"Don't like the style": "Não gosta do estilo",
	"Download": "Baixar",
	"Download canceled": "Download cancelado",
	"Download Database": "Baixar Banco de Dados",
	"Drop any files here to add to the conversation": "Solte os arquivos aqui para adicionar à conversa",
	"e.g. '30s','10m'. Valid time units are 's', 'm', 'h'.": "por exemplo, '30s', '10m'. Unidades de tempo válidas são 's', 'm', 'h'.",
	"Edit": "Editar",
	"Edit Doc": "Editar Documento",
	"Edit User": "Editar Usuário",
	"Email": "E-mail",
	"Embedding Batch Size": "",
	"Embedding Model": "Modelo de Embedding",
	"Embedding Model Engine": "Motor de Modelo de Embedding",
	"Embedding model set to \"{{embedding_model}}\"": "Modelo de Embedding definido como \"{{embedding_model}}\"",
	"Enable Chat History": "Ativar Histórico de Bate-papo",
	"Enable Community Sharing": "Habilite o compartilhamento da comunidade",
	"Enable New Sign Ups": "Ativar Novas Inscrições",
	"Enable Web Search": "Ativar pesquisa na Web",
	"Ensure your CSV file includes 4 columns in this order: Name, Email, Password, Role.": "Garanta que seu arquivo CSV inclua 4 colunas nesta ordem: Nome, E-mail, Senha, Função.",
	"Enter {{role}} message here": "Digite a mensagem de {{role}} aqui",
	"Enter a detail about yourself for your LLMs to recall": "Digite um detalhe sobre você para que seus LLMs possam lembrá-lo",
	"Enter Brave Search API Key": "Insira a chave da API do Brave Search",
	"Enter Chunk Overlap": "Digite a Sobreposição de Fragmento",
	"Enter Chunk Size": "Digite o Tamanho do Fragmento",
	"Enter Github Raw URL": "Insira o URL bruto do Github",
	"Enter Google PSE API Key": "Insira a chave da API PSE do Google",
	"Enter Google PSE Engine Id": "Insira o ID do mecanismo PSE do Google",
	"Enter Image Size (e.g. 512x512)": "Digite o Tamanho da Imagem (por exemplo, 512x512)",
	"Enter language codes": "Digite os códigos de idioma",
	"Enter model tag (e.g. {{modelTag}})": "Digite a tag do modelo (por exemplo, {{modelTag}})",
	"Enter Number of Steps (e.g. 50)": "Digite o Número de Etapas (por exemplo, 50)",
	"Enter Score": "Digite a Pontuação",
	"Enter Searxng Query URL": "Insira o URL da Consulta Searxng",
	"Enter Serper API Key": "Insira a chave da API Serper",
	"Enter Serpstack API Key": "Insira a chave da API Serpstack",
	"Enter stop sequence": "Digite a sequência de parada",
	"Enter Top K": "Digite o Top K",
	"Enter URL (e.g. http://127.0.0.1:7860/)": "Digite a URL (por exemplo, http://127.0.0.1:7860/)",
	"Enter URL (e.g. http://localhost:11434)": "Digite a URL (por exemplo, http://localhost:11434)",
	"Enter Your Email": "Digite seu E-mail",
	"Enter Your Full Name": "Digite seu Nome Completo",
	"Enter Your Password": "Digite sua Senha",
	"Enter Your Role": "Digite sua Função",
	"Error": "Erro",
	"Experimental": "Experimental",
	"Export": "Exportação",
	"Export All Chats (All Users)": "Exportar Todos os Bate-papos (Todos os Usuários)",
	"Export chat (.json)": "",
	"Export Chats": "Exportar Bate-papos",
	"Export Documents Mapping": "Exportar Mapeamento de Documentos",
	"Export Models": "Modelos de Exportação",
	"Export Prompts": "Exportar Prompts",
	"External Models": "",
	"Failed to create API Key.": "Falha ao criar a Chave da API.",
	"Failed to read clipboard contents": "Falha ao ler o conteúdo da área de transferência",
	"Failed to update settings": "",
	"February": "Fevereiro",
	"Feel free to add specific details": "Sinta-se à vontade para adicionar detalhes específicos",
	"File Mode": "Modo de Arquivo",
	"File not found.": "Arquivo não encontrado.",
	"Fingerprint spoofing detected: Unable to use initials as avatar. Defaulting to default profile image.": "Impostação de impressão digital detectada: Não é possível usar iniciais como avatar. Padronizando para imagem de perfil padrão.",
	"Fluidly stream large external response chunks": "Transmita com fluidez grandes blocos de resposta externa",
	"Focus chat input": "Focar entrada de bate-papo",
	"Followed instructions perfectly": "Seguiu instruções perfeitamente",
	"Format your variables using square brackets like this:": "Formate suas variáveis usando colchetes como este:",
	"Frequency Penalty": "Penalidade de Frequência",
	"General": "Geral",
	"General Settings": "Configurações Gerais",
	"Generate Image": "",
	"Generating search query": "Gerar consulta de pesquisa",
	"Generation Info": "Informações de Geração",
	"Good Response": "Boa Resposta",
	"Google PSE API Key": "Chave da API PSE do Google",
	"Google PSE Engine Id": "ID do mecanismo PSE do Google",
	"h:mm a": "h:mm a",
	"has no conversations.": "não possui bate-papos.",
	"Hello, {{name}}": "Olá, {{name}}",
	"Help": "Help",
	"Hide": "Ocultar",
	"How can I help you today?": "Como posso ajudá-lo hoje?",
	"Hybrid Search": "Pesquisa Híbrida",
	"Image Generation (Experimental)": "Geração de Imagens (Experimental)",
	"Image Generation Engine": "Mecanismo de Geração de Imagens",
	"Image Settings": "Configurações de Imagem",
	"Images": "Imagens",
	"Import Chats": "Importar Bate-papos",
	"Import Documents Mapping": "Importar Mapeamento de Documentos",
	"Import Models": "Importar Modelos",
	"Import Prompts": "Importar Prompts",
	"Include `--api` flag when running stable-diffusion-webui": "Inclua a flag `--api` ao executar stable-diffusion-webui",
	"Info": "Informação",
	"Input commands": "Comandos de entrada",
	"Install from Github URL": "Instalar a partir do URL do Github",
	"Instant Auto-Send After Voice Transcription": "",
	"Interface": "Interface",
	"Invalid Tag": "Etiqueta Inválida",
	"January": "Janeiro",
	"join our Discord for help.": "junte-se ao nosso Discord para obter ajuda.",
	"JSON": "JSON",
	"JSON Preview": "Pré-visualização JSON",
	"July": "Julho",
	"June": "Junho",
	"JWT Expiration": "Expiração JWT",
	"JWT Token": "Token JWT",
	"Keep Alive": "Manter Vivo",
	"Keyboard shortcuts": "Atalhos de teclado",
	"Knowledge": "",
	"Language": "Idioma",
	"Last Active": "Último Ativo",
	"Light": "Claro",
	"Listening...": "",
	"LLMs can make mistakes. Verify important information.": "LLMs podem cometer erros. Verifique informações importantes.",
	"Local Models": "",
	"LTR": "LTR",
	"Made by OpenWebUI Community": "Feito pela Comunidade OpenWebUI",
	"Make sure to enclose them with": "Certifique-se de colocá-los entre",
	"Manage": "",
	"Manage Models": "Gerenciar Modelos",
	"Manage Ollama Models": "Gerenciar Modelos Ollama",
	"Manage Pipelines": "Gerenciar pipelines",
	"March": "Março",
	"Max Tokens (num_predict)": "Max Tokens (num_predict)",
	"Maximum of 3 models can be downloaded simultaneously. Please try again later.": "Máximo de 3 modelos podem ser baixados simultaneamente. Tente novamente mais tarde.",
	"May": "Maio",
	"Memories accessible by LLMs will be shown here.": "Memórias acessíveis por LLMs serão mostradas aqui.",
	"Memory": "Memória",
	"Messages you send after creating your link won't be shared. Users with the URL will be able to view the shared chat.": "Mensagens que você enviar após criar seu link não serão compartilhadas. Os usuários com o URL poderão visualizar o bate-papo compartilhado.",
	"Minimum Score": "Mínimo de Pontuação",
	"Mirostat": "Mirostat",
	"Mirostat Eta": "Mirostat Eta",
	"Mirostat Tau": "Mirostat Tau",
	"MMMM DD, YYYY": "DD/MM/YYYY",
	"MMMM DD, YYYY HH:mm": "DD/MM/YYYY HH:mm",
	"Model '{{modelName}}' has been successfully downloaded.": "O modelo '{{modelName}}' foi baixado com sucesso.",
	"Model '{{modelTag}}' is already in queue for downloading.": "O modelo '{{modelTag}}' já está na fila para download.",
	"Model {{modelId}} not found": "Modelo {{modelId}} não encontrado",
	"Model {{modelName}} is not vision capable": "O modelo {{modelName}} não é capaz de visão",
	"Model {{name}} is now {{status}}": "Modelo {{name}} agora é {{status}}",
	"Model filesystem path detected. Model shortname is required for update, cannot continue.": "Caminho do sistema de arquivos do modelo detectado. É necessário o nome curto do modelo para atualização, não é possível continuar.",
	"Model ID": "ID do modelo",
	"Model not selected": "Modelo não selecionado",
	"Model Params": "Params Modelo",
	"Model Whitelisting": "Lista de Permissões de Modelo",
	"Model(s) Whitelisted": "Modelo(s) na Lista de Permissões",
	"Modelfile Content": "Conteúdo do Arquivo de Modelo",
	"Models": "Modelos",
	"More": "Mais",
	"Name": "Nome",
	"Name Tag": "Tag de Nome",
	"Name your model": "Atribua um nome ao seu modelo",
	"New Chat": "Novo Bate-papo",
	"New Password": "Nova Senha",
	"No documents found": "",
	"No results found": "Nenhum resultado encontrado",
	"No search query generated": "Nenhuma consulta de pesquisa gerada",
	"No source available": "Nenhuma fonte disponível",
	"None": "Nenhum",
	"Not factually correct": "Não é correto em termos factuais",
	"Note: If you set a minimum score, the search will only return documents with a score greater than or equal to the minimum score.": "Nota: Se você definir uma pontuação mínima, a pesquisa só retornará documentos com uma pontuação maior ou igual à pontuação mínima.",
	"Notifications": "Notificações da Área de Trabalho",
	"November": "Novembro",
	"num_thread (Ollama)": "num_thread (Ollama)",
	"October": "Outubro",
	"Off": "Desligado",
	"Okay, Let's Go!": "Ok, Vamos Lá!",
	"OLED Dark": "OLED Escuro",
	"Ollama": "Ollama",
	"Ollama API": "Ollama API",
	"Ollama API disabled": "API do Ollama desativada",
	"Ollama API is disabled": "",
	"Ollama Version": "Versão do Ollama",
	"On": "Ligado",
	"Only": "Somente",
	"Only alphanumeric characters and hyphens are allowed in the command string.": "Somente caracteres alfanuméricos e hífens são permitidos na string de comando.",
	"Oops! Hold tight! Your files are still in the processing oven. We're cooking them up to perfection. Please be patient and we'll let you know once they're ready.": "Opa! Aguente firme! Seus arquivos ainda estão no forno de processamento. Estamos cozinhando-os com perfeição. Por favor, seja paciente e avisaremos quando estiverem prontos.",
	"Oops! Looks like the URL is invalid. Please double-check and try again.": "Opa! Parece que a URL é inválida. Verifique novamente e tente outra vez.",
	"Oops! You're using an unsupported method (frontend only). Please serve the WebUI from the backend.": "Opa! Você está usando um método não suportado (somente frontend). Por favor, sirva o WebUI a partir do backend.",
	"Open": "Abrir",
	"Open AI": "OpenAI",
	"Open AI (Dall-E)": "OpenAI (Dall-E)",
	"Open new chat": "Abrir novo bate-papo",
	"OpenAI": "OpenAI",
	"OpenAI API": "API OpenAI",
	"OpenAI API Config": "Configuração da API OpenAI",
	"OpenAI API Key is required.": "A Chave da API OpenAI é obrigatória.",
	"OpenAI URL/Key required.": "URL/Chave da API OpenAI é necessária.",
	"or": "ou",
	"Other": "Outro",
	"Password": "Senha",
	"PDF document (.pdf)": "Documento PDF (.pdf)",
	"PDF Extract Images (OCR)": "Extrair Imagens de PDF (OCR)",
	"pending": "pendente",
	"Permission denied when accessing media devices": "",
	"Permission denied when accessing microphone": "",
	"Permission denied when accessing microphone: {{error}}": "Permissão negada ao acessar o microfone: {{error}}",
	"Personalization": "Personalização",
	"Pipelines": "Condutas",
	"Pipelines Valves": "Válvulas de Condutas",
	"Plain text (.txt)": "Texto sem formatação (.txt)",
	"Playground": "Parque infantil",
	"Positive attitude": "Atitude Positiva",
	"Previous 30 days": "Últimos 30 dias",
	"Previous 7 days": "Últimos 7 dias",
	"Profile Image": "Imagem de Perfil",
	"Prompt": "Prompt",
	"Prompt (e.g. Tell me a fun fact about the Roman Empire)": "Prompt (ex.: Dê-me um fatídico sobre o Império Romano)",
	"Prompt Content": "Conteúdo do Prompt",
	"Prompt suggestions": "Sugestões de Prompt",
	"Prompts": "Prompts",
	"Pull \"{{searchValue}}\" from Ollama.com": "Extrair \"{{searchValue}}\" do Ollama.com",
	"Pull a model from Ollama.com": "Extrair um modelo do Ollama.com",
	"Query Params": "Parâmetros de Consulta",
	"RAG Template": "Modelo RAG",
	"Read Aloud": "Ler em Voz Alta",
	"Record voice": "Gravar voz",
	"Redirecting you to OpenWebUI Community": "Redirecionando você para a Comunidade OpenWebUI",
	"Refer to yourself as \"User\" (e.g., \"User is learning Spanish\")": "",
	"Refused when it shouldn't have": "Recusado quando não deveria",
	"Regenerate": "Regenerar",
	"Release Notes": "Notas de Lançamento",
	"Remove": "Remover",
	"Remove Model": "Remover Modelo",
	"Rename": "Renomear",
	"Repeat Last N": "Repetir Últimos N",
	"Request Mode": "Modo de Solicitação",
	"Reranking Model": "Modelo de Reranking",
	"Reranking model disabled": "Modelo de Reranking desativado",
	"Reranking model set to \"{{reranking_model}}\"": "Modelo de Reranking definido como \"{{reranking_model}}\"",
	"Reset Upload Directory": "",
	"Reset Vector Storage": "Redefinir Armazenamento de Vetor",
	"Response AutoCopy to Clipboard": "Cópia Automática da Resposta para a Área de Transferência",
	"Role": "Função",
	"Rosé Pine": "Rosé Pine",
	"Rosé Pine Dawn": "Rosé Pine Dawn",
	"RTL": "RTL",
	"Running": "",
	"Save": "Salvar",
	"Save & Create": "Salvar e Criar",
	"Save & Update": "Salvar e Atualizar",
	"Saving chat logs directly to your browser's storage is no longer supported. Please take a moment to download and delete your chat logs by clicking the button below. Don't worry, you can easily re-import your chat logs to the backend through": "Salvar logs de bate-papo diretamente no armazenamento do seu navegador não é mais suportado. Reserve um momento para baixar e excluir seus logs de bate-papo clicando no botão abaixo. Não se preocupe, você pode facilmente reimportar seus logs de bate-papo para o backend através de",
	"Scan": "Digitalizar",
	"Scan complete!": "Digitalização concluída!",
	"Scan for documents from {{path}}": "Digitalizar documentos de {{path}}",
	"Search": "Pesquisar",
	"Search a model": "Pesquisar um modelo",
	"Search Chats": "Pesquisar Chats",
	"Search Documents": "Pesquisar Documentos",
	"Search Models": "Modelos de pesquisa",
	"Search Prompts": "Pesquisar Prompts",
	"Search Query Generation Prompt": "",
	"Search Query Generation Prompt Length Threshold": "",
	"Search Result Count": "Contagem de resultados da pesquisa",
	"Searched {{count}} sites_one": "Pesquisado {{count}} sites_one",
	"Searched {{count}} sites_many": "Pesquisado {{count}} sites_many",
	"Searched {{count}} sites_other": "Pesquisado {{count}} sites_other",
	"Searching the web for '{{searchQuery}}'": "Pesquisando na Web por '{{searchQuery}}'",
	"Searxng Query URL": "URL de consulta Searxng",
	"See readme.md for instructions": "Consulte readme.md para obter instruções",
	"See what's new": "Veja o que há de novo",
	"Seed": "Semente",
	"Select a base model": "Selecione um modelo base",
	"Select a engine": "",
	"Select a mode": "Selecione um modo",
	"Select a model": "Selecione um modelo",
	"Select a pipeline": "Selecione um pipeline",
	"Select a pipeline url": "Selecione um URL de pipeline",
	"Select an Ollama instance": "Selecione uma instância Ollama",
	"Select model": "Selecione um modelo",
	"Select only one model to call": "",
	"Selected model(s) do not support image inputs": "O(s) modelo(s) selecionado(s) não suporta(m) entradas de imagem",
	"Send": "Enviar",
	"Send a Message": "Enviar uma Mensagem",
	"Send message": "Enviar mensagem",
	"September": "Setembro",
	"Serper API Key": "Chave API Serper",
	"Serpstack API Key": "Chave da API Serpstack",
	"Server connection verified": "Conexão com o servidor verificada",
	"Set as default": "Definir como padrão",
	"Set Default Model": "Definir Modelo Padrão",
	"Set embedding model (e.g. {{model}})": "Definir modelo de vetorização (ex.: {{model}})",
	"Set Image Size": "Definir Tamanho da Imagem",
	"Set reranking model (e.g. {{model}})": "Definir modelo de reranking (ex.: {{model}})",
	"Set Steps": "Definir Etapas",
	"Set Task Model": "Definir modelo de tarefa",
	"Set Voice": "Definir Voz",
	"Settings": "Configurações",
	"Settings saved successfully!": "Configurações salvas com sucesso!",
	"Settings updated successfully": "",
	"Share": "Compartilhar",
	"Share Chat": "Compartilhar Bate-papo",
	"Share to OpenWebUI Community": "Compartilhar com a Comunidade OpenWebUI",
	"short-summary": "resumo-curto",
	"Show": "Mostrar",
	"Show Admin Details in Account Pending Overlay": "",
	"Show shortcuts": "Mostrar",
	"Showcased creativity": "Criatividade Exibida",
	"sidebar": "barra lateral",
	"Sign in": "Entrar",
	"Sign Out": "Sair",
	"Sign up": "Inscrever-se",
	"Signing in": "Entrando",
	"Source": "Fonte",
	"Speech recognition error: {{error}}": "Erro de reconhecimento de fala: {{error}}",
	"Speech-to-Text Engine": "Mecanismo de Fala para Texto",
	"Stop Sequence": "Sequência de Parada",
	"STT Model": "",
	"STT Settings": "Configurações STT",
	"Submit": "Enviar",
	"Subtitle (e.g. about the Roman Empire)": "Subtítulo (ex.: sobre o Império Romano)",
	"Success": "Sucesso",
	"Successfully updated.": "Atualizado com sucesso.",
	"Suggested": "Sugerido",
	"System": "Sistema",
	"System Prompt": "Prompt do Sistema",
	"Tags": "Tags",
	"Tell us more:": "Dê-nos mais:",
	"Temperature": "Temperatura",
	"Template": "Modelo",
	"Text Completion": "Complemento de Texto",
	"Text-to-Speech Engine": "Mecanismo de Texto para Fala",
	"Tfs Z": "Tfs Z",
	"Thanks for your feedback!": "Obrigado pelo feedback!",
	"The score should be a value between 0.0 (0%) and 1.0 (100%).": "O score deve ser um valor entre 0.0 (0%) e 1.0 (100%).",
	"Theme": "Tema",
	"Thinking...": "",
	"This ensures that your valuable conversations are securely saved to your backend database. Thank you!": "Isso garante que suas conversas valiosas sejam salvas com segurança em seu banco de dados de backend. Obrigado!",
	"This is an experimental feature, it may not function as expected and is subject to change at any time.": "",
	"This setting does not sync across browsers or devices.": "Esta configuração não sincroniza entre navegadores ou dispositivos.",
	"Thorough explanation": "Explicação Completa",
	"Tip: Update multiple variable slots consecutively by pressing the tab key in the chat input after each replacement.": "Dica: Atualize vários slots de variáveis consecutivamente pressionando a tecla Tab na entrada de bate-papo após cada substituição.",
	"Title": "Título",
	"Title (e.g. Tell me a fun fact)": "Título (ex.: Dê-me um fatídico fatídico)",
	"Title Auto-Generation": "Geração Automática de Título",
	"Title cannot be an empty string.": "Título não pode ser uma string vazia.",
	"Title Generation Prompt": "Prompt de Geração de Título",
	"to": "para",
	"To access the available model names for downloading,": "Para acessar os nomes de modelo disponíveis para download,",
	"To access the GGUF models available for downloading,": "Para acessar os modelos GGUF disponíveis para download,",
	"To access the WebUI, please reach out to the administrator. Admins can manage user statuses from the Admin Panel.": "",
	"to chat input.": "para a entrada de bate-papo.",
	"Today": "Hoje",
	"Toggle settings": "Alternar configurações",
	"Toggle sidebar": "Alternar barra lateral",
	"Top K": "Top K",
	"Top P": "Top P",
	"Trouble accessing Ollama?": "Problemas para acessar o Ollama?",
	"TTS Model": "",
	"TTS Settings": "Configurações TTS",
	"TTS Voice": "",
	"Type": "Tipo",
	"Type Hugging Face Resolve (Download) URL": "Digite a URL do Hugging Face Resolve (Download)",
	"Uh-oh! There was an issue connecting to {{provider}}.": "Opa! Houve um problema ao conectar-se a {{provider}}.",
	"Unknown File Type '{{file_type}}', but accepting and treating as plain text": "Tipo de arquivo desconhecido '{{file_type}}', mas aceitando e tratando como texto simples",
	"Update and Copy Link": "Atualizar e Copiar Link",
	"Update password": "Atualizar senha",
	"Upload a GGUF model": "Carregar um modelo GGUF",
	"Upload Files": "Carregar ficheiros",
	"Upload Pipeline": "",
	"Upload Progress": "Progresso do Carregamento",
	"URL Mode": "Modo de URL",
	"Use '#' in the prompt input to load and select your documents.": "Use '#' na entrada do prompt para carregar e selecionar seus documentos.",
	"Use Gravatar": "Usar Gravatar",
	"Use Initials": "Usar Iniciais",
	"use_mlock (Ollama)": "use_mlock (Ollama)",
	"use_mmap (Ollama)": "use_mmap (Ollama)",
	"user": "usuário",
	"User Permissions": "Permissões do Usuário",
	"Users": "Usuários",
	"Utilize": "Utilizar",
	"Valid time units:": "Unidades de tempo válidas:",
	"variable": "variável",
	"variable to have them replaced with clipboard content.": "variável para que sejam substituídos pelo conteúdo da área de transferência.",
	"Version": "Versão",
	"Warning": "Advertência",
	"Warning: If you update or change your embedding model, you will need to re-import all documents.": "Aviso: Se você atualizar ou alterar seu modelo de vetorização, você precisará reimportar todos os documentos.",
	"Web": "Web",
	"Web API": "",
	"Web Loader Settings": "Configurações do Carregador da Web",
	"Web Params": "Parâmetros da Web",
	"Web Search": "Pesquisa na Web",
	"Web Search Engine": "Motor de Pesquisa Web",
	"Webhook URL": "URL do Webhook",
	"WebUI Add-ons": "Complementos WebUI",
	"WebUI Settings": "Configurações WebUI",
	"WebUI will make requests to": "WebUI fará solicitações para",
	"What’s New in": "O que há de novo em",
	"When history is turned off, new chats on this browser won't appear in your history on any of your devices.": "Quando o histórico está desativado, novos bate-papos neste navegador não aparecerão em seu histórico em nenhum dos seus dispositivos.",
	"Whisper (Local)": "",
	"Widescreen Mode": "",
	"Workspace": "Espaço de Trabalho",
	"Write a prompt suggestion (e.g. Who are you?)": "Escreva uma sugestão de prompt (por exemplo, Quem é você?)",
	"Write a summary in 50 words that summarizes [topic or keyword].": "Escreva um resumo em 50 palavras que resuma [tópico ou palavra-chave].",
	"Yesterday": "Ontem",
	"You": "Você",
	"You can personalize your interactions with LLMs by adding memories through the 'Manage' button below, making them more helpful and tailored to you.": "",
	"You cannot clone a base model": "Não é possível clonar um modelo base",
	"You have no archived conversations.": "Você não tem bate-papos arquivados.",
	"You have shared this chat": "Você compartilhou este bate-papo",
	"You're a helpful assistant.": "Você é um assistente útil.",
	"You're now logged in.": "Você está conectado agora.",
<<<<<<< HEAD
	"Model Status": "Status do Modelo",
=======
	"Your account status is currently pending activation.": "",
>>>>>>> 96a004d4
	"Youtube": "Youtube",
	"Youtube Loader Settings": "Configurações do Carregador do Youtube"
}<|MERGE_RESOLUTION|>--- conflicted
+++ resolved
@@ -567,11 +567,8 @@
 	"You have shared this chat": "Você compartilhou este bate-papo",
 	"You're a helpful assistant.": "Você é um assistente útil.",
 	"You're now logged in.": "Você está conectado agora.",
-<<<<<<< HEAD
 	"Model Status": "Status do Modelo",
-=======
 	"Your account status is currently pending activation.": "",
->>>>>>> 96a004d4
 	"Youtube": "Youtube",
 	"Youtube Loader Settings": "Configurações do Carregador do Youtube"
 }