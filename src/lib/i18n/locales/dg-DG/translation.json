{
	"'s', 'm', 'h', 'd', 'w' or '-1' for no expiration.": "'s', 'm', 'h', 'd', 'w' or '-1' for no expire. Much permanent, very wow.",
	"(Beta)": "(Beta)",
	"(e.g. `sh webui.sh --api`)": "(such e.g. `sh webui.sh --api`)",
	"(latest)": "(much latest)",
	"{{modelName}} is thinking...": "{{modelName}} is thinkin'...",
	"{{user}}'s Chats": "",
	"{{webUIName}} Backend Required": "{{webUIName}} Backend Much Required",
	"a user": "such user",
	"About": "Much About",
	"Account": "Account",
	"Accurate information": "",
	"Add": "",
	"Add a model": "Add a model",
	"Add a model tag name": "Add a model tag name",
	"Add a short description about what this modelfile does": "Add short description about what this modelfile does",
	"Add a short title for this prompt": "Add short title for this prompt",
	"Add a tag": "Add such tag",
	"Add Docs": "Add Docs",
	"Add Files": "Add Files",
	"Add Memory": "",
	"Add message": "Add Prompt",
	"Add Model": "",
	"Add Tags": "",
	"Add User": "",
	"Adjusting these settings will apply changes universally to all users.": "Adjusting these settings will apply changes to all users. Such universal, very wow.",
	"admin": "admin",
	"Admin Panel": "Admin Panel",
	"Admin Settings": "Admin Settings",
	"Advanced Parameters": "Advanced Parameters",
	"all": "all",
	"All Documents": "",
	"All Users": "All Users",
	"Allow": "Allow",
	"Allow Chat Deletion": "Allow Delete Chats",
	"alphanumeric characters and hyphens": "so alpha, many hyphen",
	"Already have an account?": "Such account exists?",
	"an assistant": "such assistant",
	"and": "and",
	"and create a new shared link.": "",
	"API Base URL": "API Base URL",
	"API Key": "API Key",
	"API Key created.": "",
	"API keys": "",
	"API RPM": "API RPM",
	"April": "",
	"Archive": "",
	"Archived Chats": "",
	"are allowed - Activate this command by typing": "are allowed. Activate typing",
	"Are you sure?": "Such certainty?",
<<<<<<< HEAD
=======
	"Attach file": "Attach file",
>>>>>>> 7068ea92
	"Attention to detail": "",
	"Audio": "Audio",
	"August": "",
	"Auto-playback response": "Auto-playback response",
	"Auto-send input after 3 sec.": "Auto-send after 3 sec.",
	"AUTOMATIC1111 Base URL": "AUTOMATIC1111 Base URL",
	"AUTOMATIC1111 Base URL is required.": "AUTOMATIC1111 Base URL is required.",
	"available!": "available! So excite!",
	"Back": "Back",
	"Bad Response": "",
	"before": "",
	"Being lazy": "",
	"Builder Mode": "Builder Mode",
	"Bypass SSL verification for Websites": "",
	"Cancel": "Cancel",
	"Categories": "Categories",
	"Change Password": "Change Password",
	"Chat": "Chat",
	"Chat Bubble UI": "",
	"Chat direction": "",
	"Chat History": "Chat History",
	"Chat History is off for this browser.": "Chat History off for this browser. Such sadness.",
	"Chats": "Chats",
	"Check Again": "Check Again",
	"Check for updates": "Check for updates",
	"Checking for updates...": "Checking for updates... Such anticipation...",
	"Choose a model before saving...": "Choose model before saving... Wow choose first.",
	"Chunk Overlap": "Chunk Overlap",
	"Chunk Params": "Chunk Params",
	"Chunk Size": "Chunk Size",
	"Citation": "",
	"Click here for help.": "Click for help. Much assist.",
	"Click here to": "",
	"Click here to check other modelfiles.": "Click to check other modelfiles.",
	"Click here to select": "Click to select",
	"Click here to select a csv file.": "",
	"Click here to select documents.": "Click to select documents",
	"click here.": "click here. Such click.",
	"Click on the user role button to change a user's role.": "Click user role button to change role.",
	"Close": "Close",
	"Collection": "Collection",
	"ComfyUI": "",
	"ComfyUI Base URL": "",
	"ComfyUI Base URL is required.": "",
	"Command": "Command",
	"Confirm Password": "Confirm Password",
	"Connections": "Connections",
	"Content": "Content",
	"Context Length": "Context Length",
	"Continue Response": "",
	"Conversation Mode": "Conversation Mode",
	"Copied shared chat URL to clipboard!": "",
	"Copy": "",
	"Copy last code block": "Copy last code block",
	"Copy last response": "Copy last response",
	"Copy Link": "",
	"Copying to clipboard was successful!": "Copying to clipboard was success! Very success!",
	"Create a concise, 3-5 word phrase as a header for the following query, strictly adhering to the 3-5 word limit and avoiding the use of the word 'title':": "Create short phrase, 3-5 word, as header for query, much strict, avoid 'title':",
	"Create a modelfile": "Create modelfile",
	"Create Account": "Create Account",
	"Create new key": "",
	"Create new secret key": "",
	"Created at": "Created at",
	"Created At": "",
	"Current Model": "Current Model",
	"Current Password": "Current Password",
	"Custom": "Custom",
	"Customize Ollama models for a specific purpose": "Customize Ollama models for purpose",
	"Dark": "Dark",
	"Dashboard": "",
	"Database": "Database",
	"December": "",
	"Default": "Default",
	"Default (Automatic1111)": "Default (Automatic1111)",
	"Default (SentenceTransformers)": "",
	"Default (Web API)": "Default (Web API)",
	"Default model updated": "Default model much updated",
	"Default Prompt Suggestions": "Default Prompt Suggestions",
	"Default User Role": "Default User Role",
	"delete": "delete",
	"Delete": "",
	"Delete a model": "Delete a model",
	"Delete chat": "Delete chat",
	"Delete Chat": "",
	"Delete Chats": "Delete Chats",
	"delete this link": "",
	"Delete User": "",
	"Deleted {{deleteModelTag}}": "Deleted {{deleteModelTag}}",
	"Deleted {{tagName}}": "",
	"Description": "Description",
	"Didn't fully follow instructions": "",
	"Disabled": "Disabled",
	"Discover a modelfile": "Discover modelfile",
	"Discover a prompt": "Discover a prompt",
	"Discover, download, and explore custom prompts": "Discover, download, and explore custom prompts",
	"Discover, download, and explore model presets": "Discover, download, and explore model presets",
	"Display the username instead of You in the Chat": "Display username instead of You in Chat",
	"Document": "Document",
	"Document Settings": "Document Settings",
	"Documents": "Documents",
	"does not make any external connections, and your data stays securely on your locally hosted server.": "does not connect external, data stays safe locally.",
	"Don't Allow": "Don't Allow",
	"Don't have an account?": "No account? Much sad.",
	"Don't like the style": "",
	"Download": "",
	"Download canceled": "",
	"Download Database": "Download Database",
	"Drop any files here to add to the conversation": "Drop files here to add to conversation",
	"e.g. '30s','10m'. Valid time units are 's', 'm', 'h'.": "e.g. '30s','10m'. Much time units are 's', 'm', 'h'.",
	"Edit": "",
	"Edit Doc": "Edit Doge",
	"Edit User": "Edit Wowser",
	"Email": "Email",
	"Embedding Model": "",
	"Embedding Model Engine": "",
	"Embedding model set to \"{{embedding_model}}\"": "",
	"Enable Chat History": "Activate Chat Story",
	"Enable New Sign Ups": "Enable New Bark Ups",
	"Enabled": "So Activated",
	"Ensure your CSV file includes 4 columns in this order: Name, Email, Password, Role.": "",
	"Enter {{role}} message here": "Enter {{role}} bork here",
	"Enter a detail about yourself for your LLMs to recall": "",
	"Enter Chunk Overlap": "Enter Overlap of Chunks",
	"Enter Chunk Size": "Enter Size of Chunk",
	"Enter Image Size (e.g. 512x512)": "Enter Size of Wow (e.g. 512x512)",
	"Enter language codes": "",
	"Enter LiteLLM API Base URL (litellm_params.api_base)": "Enter Base URL of LiteLLM API (litellm_params.api_base)",
	"Enter LiteLLM API Key (litellm_params.api_key)": "Enter API Bark of LiteLLM (litellm_params.api_key)",
	"Enter LiteLLM API RPM (litellm_params.rpm)": "Enter RPM of LiteLLM API (litellm_params.rpm)",
	"Enter LiteLLM Model (litellm_params.model)": "Enter Model of LiteLLM (litellm_params.model)",
	"Enter Max Tokens (litellm_params.max_tokens)": "Enter Maximum Tokens (litellm_params.max_tokens)",
	"Enter model tag (e.g. {{modelTag}})": "Enter model doge tag (e.g. {{modelTag}})",
	"Enter Number of Steps (e.g. 50)": "Enter Number of Steps (e.g. 50)",
	"Enter Score": "",
	"Enter stop sequence": "Enter stop bark",
	"Enter Top K": "Enter Top Wow",
	"Enter URL (e.g. http://127.0.0.1:7860/)": "Enter URL (e.g. http://127.0.0.1:7860/)",
	"Enter URL (e.g. http://localhost:11434)": "",
	"Enter Your Email": "Enter Your Dogemail",
	"Enter Your Full Name": "Enter Your Full Wow",
	"Enter Your Password": "Enter Your Barkword",
	"Enter Your Role": "",
	"Experimental": "Much Experiment",
	"Export All Chats (All Users)": "Export All Chats (All Doggos)",
	"Export Chats": "Export Barks",
	"Export Documents Mapping": "Export Mappings of Dogos",
	"Export Modelfiles": "Export Modelfiles",
	"Export Prompts": "Export Promptos",
	"Failed to create API Key.": "",
	"Failed to read clipboard contents": "Failed to read clipboard borks",
	"February": "",
	"Feel free to add specific details": "",
	"File Mode": "Bark Mode",
	"File not found.": "Bark not found.",
	"Fingerprint spoofing detected: Unable to use initials as avatar. Defaulting to default profile image.": "Fingerprint dogeing: Unable to use initials as avatar. Defaulting to default doge image.",
	"Fluidly stream large external response chunks": "Fluidly wow big chunks",
	"Focus chat input": "Focus chat bork",
	"Followed instructions perfectly": "",
	"Format your variables using square brackets like this:": "Format variables using square brackets like wow:",
	"From (Base Model)": "From (Base Wow)",
	"Full Screen Mode": "Much Full Bark Mode",
	"General": "Woweral",
	"General Settings": "General Doge Settings",
	"Generation Info": "",
	"Good Response": "",
	"h:mm a": "",
	"has no conversations.": "",
	"Hello, {{name}}": "Much helo, {{name}}",
	"Help": "",
	"Hide": "Hide",
	"Hide Additional Params": "Hide Extra Barkos",
	"How can I help you today?": "How can I halp u today?",
	"Hybrid Search": "",
	"Image Generation (Experimental)": "Image Wow (Much Experiment)",
	"Image Generation Engine": "Image Engine",
	"Image Settings": "Settings for Wowmage",
	"Images": "Wowmages",
	"Import Chats": "Import Barks",
	"Import Documents Mapping": "Import Doge Mapping",
	"Import Modelfiles": "Import Modelfiles",
	"Import Prompts": "Import Promptos",
	"Include `--api` flag when running stable-diffusion-webui": "Include `--api` flag when running stable-diffusion-webui",
<<<<<<< HEAD
=======
	"Input commands": "Input commands",
>>>>>>> 7068ea92
	"Interface": "Interface",
	"Invalid Tag": "",
	"January": "",
	"join our Discord for help.": "join our Discord for help.",
	"JSON": "JSON",
	"July": "",
	"June": "",
	"JWT Expiration": "JWT Expire",
	"JWT Token": "JWT Borken",
	"Keep Alive": "Keep Wow",
	"Keyboard shortcuts": "Keyboard Barkcuts",
	"Language": "Doge Speak",
	"Last Active": "",
	"Light": "Light",
	"Listening...": "Listening...",
	"LLMs can make mistakes. Verify important information.": "LLMs can make borks. Verify important info.",
	"LTR": "",
	"Made by OpenWebUI Community": "Made by OpenWebUI Community",
	"Make sure to enclose them with": "Make sure to enclose them with",
	"Manage LiteLLM Models": "Manage LiteLLM Models",
	"Manage Models": "Manage Wowdels",
	"Manage Ollama Models": "Manage Ollama Wowdels",
	"March": "",
	"Max Tokens": "Max Tokens",
	"Maximum of 3 models can be downloaded simultaneously. Please try again later.": "Maximum of 3 models can be downloaded simultaneously. Please try again later.",
	"May": "",
	"Memories accessible by LLMs will be shown here.": "",
	"Memory": "",
	"Messages you send after creating your link won't be shared. Users with the URL will be able to view the shared chat.": "",
	"Minimum Score": "",
	"Mirostat": "Mirostat",
	"Mirostat Eta": "Mirostat Eta",
	"Mirostat Tau": "Mirostat Tau",
	"MMMM DD, YYYY": "MMMM DD, YYYY",
	"MMMM DD, YYYY HH:mm": "",
	"Model '{{modelName}}' has been successfully downloaded.": "Model '{{modelName}}' has been successfully downloaded.",
	"Model '{{modelTag}}' is already in queue for downloading.": "Model '{{modelTag}}' is already in queue for downloading.",
	"Model {{modelId}} not found": "Model {{modelId}} not found",
	"Model {{modelName}} already exists.": "Model {{modelName}} already exists.",
	"Model filesystem path detected. Model shortname is required for update, cannot continue.": "Model filesystem bark detected. Model shortname is required for update, cannot continue.",
	"Model Name": "Wowdel Name",
	"Model not selected": "Model not selected",
	"Model Tag Name": "Wowdel Tag Name",
	"Model Whitelisting": "Wowdel Whitelisting",
	"Model(s) Whitelisted": "Wowdel(s) Whitelisted",
	"Modelfile": "Modelfile",
	"Modelfile Advanced Settings": "Modelfile Wow Settings",
	"Modelfile Content": "Modelfile Content",
	"Modelfiles": "Modelfiles",
	"Models": "Wowdels",
	"More": "",
	"Name": "Name",
	"Name Tag": "Name Tag",
	"Name your modelfile": "Name your modelfile",
	"New Chat": "New Bark",
	"New Password": "New Barkword",
	"No results found": "",
	"No source available": "No source available",
	"Not factually correct": "",
	"Not sure what to add?": "Not sure what to add?",
	"Not sure what to write? Switch to": "Not sure what to write? Switch to",
	"Note: If you set a minimum score, the search will only return documents with a score greater than or equal to the minimum score.": "",
	"Notifications": "Notifications",
	"November": "",
	"October": "",
	"Off": "Off",
	"Okay, Let's Go!": "Okay, Let's Go!",
	"OLED Dark": "OLED Dark",
	"Ollama": "",
	"Ollama Base URL": "Ollama Base Bark",
	"Ollama Version": "Ollama Version",
	"On": "On",
	"Only": "Only",
	"Only alphanumeric characters and hyphens are allowed in the command string.": "Only wow characters and hyphens are allowed in the bork string.",
	"Oops! Hold tight! Your files are still in the processing oven. We're cooking them up to perfection. Please be patient and we'll let you know once they're ready.": "Oops! Hold tight! Your files are still in the processing oven. We're cooking them up to perfection. Please be patient and we'll let you know once they're ready.",
	"Oops! Looks like the URL is invalid. Please double-check and try again.": "Oops! Looks like the URL is invalid. Please double-check and try again.",
	"Oops! You're using an unsupported method (frontend only). Please serve the WebUI from the backend.": "Oops! You're using an unsupported method (frontend only). Please serve the WebUI from the backend.",
	"Open": "Open",
	"Open AI": "Open AI",
	"Open AI (Dall-E)": "Open AI (Dall-E)",
	"Open new chat": "Open new bark",
	"OpenAI": "",
	"OpenAI API": "OpenAI API",
	"OpenAI API Config": "",
	"OpenAI API Key is required.": "OpenAI Bark Key is required.",
	"OpenAI URL/Key required.": "",
	"or": "or",
	"Other": "",
	"Overview": "",
	"Parameters": "Parametos",
	"Password": "Barkword",
	"PDF document (.pdf)": "",
	"PDF Extract Images (OCR)": "PDF Extract Wowmages (OCR)",
	"pending": "pending",
	"Permission denied when accessing microphone: {{error}}": "Permission denied when accessing microphone: {{error}}",
	"Personalization": "",
	"Plain text (.txt)": "",
	"Playground": "Playground",
	"Positive attitude": "",
	"Previous 30 days": "",
	"Previous 7 days": "",
	"Profile Image": "",
	"Prompt": "",
	"Prompt (e.g. Tell me a fun fact about the Roman Empire)": "",
	"Prompt Content": "Prompt Content",
	"Prompt suggestions": "Prompt wowgestions",
	"Prompts": "Promptos",
	"Pull \"{{searchValue}}\" from Ollama.com": "",
	"Pull a model from Ollama.com": "Pull a wowdel from Ollama.com",
	"Pull Progress": "Pull Progress",
	"Query Params": "Query Bark",
	"RAG Template": "RAG Template",
	"Raw Format": "Raw Wowmat",
	"Read Aloud": "",
	"Record voice": "Record Bark",
	"Redirecting you to OpenWebUI Community": "Redirecting you to OpenWebUI Community",
	"Refused when it shouldn't have": "",
	"Regenerate": "",
	"Release Notes": "Release Borks",
	"Remove": "",
	"Remove Model": "",
	"Rename": "",
	"Repeat Last N": "Repeat Last N",
	"Repeat Penalty": "Repeat Penalty",
	"Request Mode": "Request Bark",
	"Reranking Model": "",
	"Reranking model disabled": "",
	"Reranking model set to \"{{reranking_model}}\"": "",
	"Reset Vector Storage": "Reset Vector Storage",
	"Response AutoCopy to Clipboard": "Copy Bark Auto Bark",
	"Role": "Role",
	"Rosé Pine": "Rosé Pine",
	"Rosé Pine Dawn": "Rosé Pine Dawn",
	"RTL": "",
	"Save": "Save much wow",
	"Save & Create": "Save & Create much create",
	"Save & Update": "Save & Update much update",
	"Saving chat logs directly to your browser's storage is no longer supported. Please take a moment to download and delete your chat logs by clicking the button below. Don't worry, you can easily re-import your chat logs to the backend through": "Saving chat logs in browser storage not support anymore. Pls download and delete your chat logs by click button below. Much easy re-import to backend through",
	"Scan": "Scan much scan",
	"Scan complete!": "Scan complete! Very wow!",
	"Scan for documents from {{path}}": "Scan for documents from {{path}} wow",
	"Search": "Search very search",
	"Search a model": "",
	"Search Documents": "Search Documents much find",
	"Search Prompts": "Search Prompts much wow",
	"See readme.md for instructions": "See readme.md for instructions wow",
	"See what's new": "See what's new so amaze",
	"Seed": "Seed very plant",
	"Select a mode": "Select a mode very choose",
	"Select a model": "Select a model much choice",
	"Select an Ollama instance": "Select an Ollama instance very choose",
<<<<<<< HEAD
=======
	"Select model": "Select model much choice",
	"Send": "",
>>>>>>> 7068ea92
	"Send a Message": "Send a Message much message",
	"Send message": "Send message very send",
	"September": "",
	"Server connection verified": "Server connection verified much secure",
	"Set as default": "Set as default very default",
	"Set Default Model": "Set Default Model much model",
	"Set embedding model (e.g. {{model}})": "",
	"Set Image Size": "Set Image Size very size",
	"Set Model": "Set Model so speak",
	"Set reranking model (e.g. {{model}})": "",
	"Set Steps": "Set Steps so many steps",
	"Set Title Auto-Generation Model": "Set Title Auto-Generation Model very auto-generate",
	"Set Voice": "Set Voice so speak",
	"Set Model": "Set Model so speak",
	"Settings": "Settings much settings",
	"Settings saved successfully!": "Settings saved successfully! Very success!",
	"Share": "",
	"Share Chat": "",
	"Share to OpenWebUI Community": "Share to OpenWebUI Community much community",
	"short-summary": "short-summary so short",
	"Show": "Show much show",
	"Show Additional Params": "Show Additional Params very many params",
	"Show shortcuts": "Show shortcuts much shortcut",
	"Showcased creativity": "",
	"sidebar": "sidebar much side",
	"Sign in": "Sign in very sign",
	"Sign Out": "Sign Out much logout",
	"Sign up": "Sign up much join",
	"Signing in": "",
	"Source": "Source",
	"Speech recognition error: {{error}}": "Speech recognition error: {{error}} so error",
	"Speech-to-Text Engine": "Speech-to-Text Engine much speak",
	"SpeechRecognition API is not supported in this browser.": "SpeechRecognition API is not supported in this browser. Much sad.",
	"Stop Sequence": "Stop Sequence much stop",
	"STT Settings": "STT Settings very settings",
	"Submit": "Submit much submit",
	"Subtitle (e.g. about the Roman Empire)": "",
	"Success": "Success very success",
	"Successfully updated.": "Successfully updated. Very updated.",
	"Suggested": "",
	"Symbol startup prompt": "Symbol startup prompt",
	"Symbol startup prompt to activate RAG": "Symbol startup prompt to activate RAG",
	"Symbol startup prompt to activate Chat Prompts": "Symbol startup prompt to activate Chat Prompts",
	"Symbol startup prompt to activate Specific Models": "Symbol startup prompt to activate Specific Models",
	"Sync All": "Sync All much sync",
	"System": "System very system",
	"System Prompt": "System Prompt much prompt",
	"Tags": "Tags very tags",
	"Tell us more:": "",
	"Temperature": "Temperature very temp",
	"Template": "Template much template",
	"Text Completion": "Text Completion much complete",
	"Text-to-Speech Engine": "Text-to-Speech Engine much speak",
	"Tfs Z": "Tfs Z much Z",
	"Thanks for your feedback!": "",
	"The score should be a value between 0.0 (0%) and 1.0 (100%).": "",
	"Theme": "Theme much theme",
	"This ensures that your valuable conversations are securely saved to your backend database. Thank you!": "This ensures that your valuable conversations are securely saved to your backend database. Thank you! Much secure!",
	"This setting does not sync across browsers or devices.": "This setting does not sync across browsers or devices. Very not sync.",
	"Thorough explanation": "",
	"Tip: Update multiple variable slots consecutively by pressing the tab key in the chat input after each replacement.": "Tip: Update multiple variable slots consecutively by pressing the tab key in the chat input after each replacement. Much tip!",
	"Title": "Title very title",
	"Title (e.g. Tell me a fun fact)": "",
	"Title Auto-Generation": "Title Auto-Generation much auto-gen",
	"Title cannot be an empty string.": "",
	"Title Generation Prompt": "Title Generation Prompt very prompt",
	"to": "to very to",
	"To access the available model names for downloading,": "To access the available model names for downloading, much access",
	"To access the GGUF models available for downloading,": "To access the GGUF models available for downloading, much access",
	"to chat input.": "to chat input. Very chat.",
	"Today": "",
	"Toggle settings": "Toggle settings much toggle",
	"Toggle sidebar": "Toggle sidebar much toggle",
	"Top K": "Top K very top",
	"Top P": "Top P very top",
	"Trouble accessing Ollama?": "Trouble accessing Ollama? Much trouble?",
	"TTS Settings": "TTS Settings much settings",
	"Type Hugging Face Resolve (Download) URL": "Type Hugging Face Resolve (Download) URL much download",
	"Uh-oh! There was an issue connecting to {{provider}}.": "Uh-oh! There was an issue connecting to {{provider}}. Much uh-oh!",
	"Unknown File Type '{{file_type}}', but accepting and treating as plain text": "Unknown File Type '{{file_type}}', but accepting and treating as plain text very unknown",
	"Update and Copy Link": "",
	"Update password": "Update password much change",
	"Upload a GGUF model": "Upload a GGUF model very upload",
	"Upload files": "Upload files very upload",
	"Upload Progress": "Upload Progress much progress",
	"URL Mode": "URL Mode much mode",
	"Use '#' in the prompt input to load and select your documents.": "Use '#' in the prompt input to load and select your documents. Much use.",
	"Use Gravatar": "Use Gravatar much avatar",
	"Use Initials": "Use Initials much initial",
	"user": "user much user",
	"User Permissions": "User Permissions much permissions",
	"Users": "Users much users",
	"Utilize": "Utilize very use",
	"Valid time units:": "Valid time units: much time",
	"variable": "variable very variable",
	"variable to have them replaced with clipboard content.": "variable to have them replaced with clipboard content. Very replace.",
	"Version": "Version much version",
	"Warning: If you update or change your embedding model, you will need to re-import all documents.": "",
	"Web": "Web very web",
	"Web Loader Settings": "",
	"Web Params": "",
	"Webhook URL": "",
	"WebUI Add-ons": "WebUI Add-ons very add-ons",
	"WebUI Settings": "WebUI Settings much settings",
	"WebUI will make requests to": "WebUI will make requests to much request",
	"What’s New in": "What’s New in much new",
	"When history is turned off, new chats on this browser won't appear in your history on any of your devices.": "When history is turned off, new chats on this browser won't appear in your history on any of your devices. Much history.",
	"Whisper (Local)": "Whisper (Local) much whisper",
	"Workspace": "",
	"Write a prompt suggestion (e.g. Who are you?)": "Write a prompt suggestion (e.g. Who are you?) much suggest",
	"Write a summary in 50 words that summarizes [topic or keyword].": "Write a summary in 50 words that summarizes [topic or keyword]. Much summarize.",
	"Yesterday": "",
	"You": "",
	"You have no archived conversations.": "",
	"You have shared this chat": "",
	"You're a helpful assistant.": "You're a helpful assistant. Much helpful.",
	"You're now logged in.": "You're now logged in. Much logged.",
	"Youtube": "",
	"Youtube Loader Settings": ""
}<|MERGE_RESOLUTION|>--- conflicted
+++ resolved
@@ -48,10 +48,7 @@
 	"Archived Chats": "",
 	"are allowed - Activate this command by typing": "are allowed. Activate typing",
 	"Are you sure?": "Such certainty?",
-<<<<<<< HEAD
-=======
 	"Attach file": "Attach file",
->>>>>>> 7068ea92
 	"Attention to detail": "",
 	"Audio": "Audio",
 	"August": "",
@@ -234,10 +231,7 @@
 	"Import Modelfiles": "Import Modelfiles",
 	"Import Prompts": "Import Promptos",
 	"Include `--api` flag when running stable-diffusion-webui": "Include `--api` flag when running stable-diffusion-webui",
-<<<<<<< HEAD
-=======
 	"Input commands": "Input commands",
->>>>>>> 7068ea92
 	"Interface": "Interface",
 	"Invalid Tag": "",
 	"January": "",
@@ -389,11 +383,8 @@
 	"Select a mode": "Select a mode very choose",
 	"Select a model": "Select a model much choice",
 	"Select an Ollama instance": "Select an Ollama instance very choose",
-<<<<<<< HEAD
-=======
 	"Select model": "Select model much choice",
 	"Send": "",
->>>>>>> 7068ea92
 	"Send a Message": "Send a Message much message",
 	"Send message": "Send message very send",
 	"September": "",
@@ -407,7 +398,6 @@
 	"Set Steps": "Set Steps so many steps",
 	"Set Title Auto-Generation Model": "Set Title Auto-Generation Model very auto-generate",
 	"Set Voice": "Set Voice so speak",
-	"Set Model": "Set Model so speak",
 	"Settings": "Settings much settings",
 	"Settings saved successfully!": "Settings saved successfully! Very success!",
 	"Share": "",
