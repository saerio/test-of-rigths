{
	"'s', 'm', 'h', 'd', 'w' or '-1' for no expiration.": "",
	"(Beta)": "",
	"(e.g. `sh webui.sh --api --api-auth username_password`)": "",
	"(e.g. `sh webui.sh --api`)": "",
	"(latest)": "",
	"{{ models }}": "",
	"{{ owner }}: You cannot delete a base model": "",
	"{{modelName}} is thinking...": "",
	"{{user}}'s Chats": "",
	"{{webUIName}} Backend Required": "",
	"A task model is used when performing tasks such as generating titles for chats and web search queries": "",
	"a user": "",
	"About": "",
	"Account": "",
	"Account Activation Pending": "",
	"Accurate information": "",
	"Active Users": "",
	"Add": "",
	"Add a model id": "",
	"Add a short description about what this model does": "",
	"Add a short title for this prompt": "",
	"Add a tag": "",
	"Add Docs": "",
	"Add Files": "",
	"Add Memory": "",
	"Add message": "",
	"Add Model": "",
	"Add Tags": "",
	"Add User": "",
	"Adjusting these settings will apply changes universally to all users.": "",
	"admin": "",
	"Admin": "",
	"Admin Panel": "",
	"Admin Settings": "",
	"Admins have access to all tools at all times; users need tools assigned per model in the workspace.": "",
	"Advanced Parameters": "",
	"Advanced Params": "",
	"all": "",
	"All Documents": "",
	"All Users": "",
	"Allow": "",
	"Allow Chat Deletion": "",
	"Allow non-local voices": "",
	"Allow User Location": "",
	"Allow Voice Interruption in Call": "",
	"alphanumeric characters and hyphens": "",
	"Already have an account?": "",
	"an assistant": "",
	"and": "",
	"and create a new shared link.": "",
	"API Base URL": "",
	"API Key": "",
	"API Key created.": "",
	"API keys": "",
	"April": "",
	"Archive": "",
	"Archive All Chats": "",
	"Archived Chats": "",
	"are allowed - Activate this command by typing": "",
	"Are you sure?": "",
	"Attention to detail": "",
	"Audio": "",
	"Audio settings updated successfully": "",
	"August": "",
	"Auto-playback response": "",
	"AUTOMATIC1111 Api Auth String": "",
	"AUTOMATIC1111 Base URL": "",
	"AUTOMATIC1111 Base URL is required.": "",
	"available!": "",
	"Back": "",
	"Bad Response": "",
	"Bad words File": "",
	"Bad words filter settings updated successfully": "",
	"Bad words Template": "",
	"Banners": "",
	"Base Model (From)": "",
	"Batch Size (num_batch)": "",
	"before": "",
	"Being lazy": "",
	"Brave Search API Key": "",
	"Bypass SSL verification for Websites": "",
	"Call": "",
	"Call feature is not supported when using Web STT engine": "",
	"Camera": "",
	"Cancel": "",
	"Capabilities": "",
	"Change Password": "",
	"Chat": "",
	"Chat Background Image": "",
	"Chat Bubble UI": "",
	"Chat Controls": "",
	"Chat direction": "",
	"Chat History": "",
	"Chat History is off for this browser.": "",
	"Chats": "",
	"Check Again": "",
	"Check for updates": "",
	"Checking for updates...": "",
	"Choose a model before saving...": "",
	"Chunk Overlap": "",
	"Chunk Params": "",
	"Chunk Size": "",
	"Citation": "",
	"Clear memory": "",
	"Click here for help.": "",
	"Click here to": "",
	"Click here to download user import template file.": "",
	"Click here to select": "",
	"Click here to select a csv file.": "",
	"Click here to select a py file.": "",
	"Click here to select documents.": "",
	"click here.": "",
	"Click on the user role button to change a user's role.": "",
	"Clipboard write permission denied. Please check your browser settings to grant the necessary access.": "",
	"Clone": "",
	"Close": "",
	"Code formatted successfully": "",
	"Collection": "",
	"ComfyUI": "",
	"ComfyUI Base URL": "",
	"ComfyUI Base URL is required.": "",
	"Command": "",
	"Concurrent Requests": "",
	"Confirm": "",
	"Confirm Password": "",
	"Confirm your action": "",
	"Connections": "",
	"Contact Admin for WebUI Access": "",
	"Content": "",
	"Content Extraction": "",
	"Context Length": "",
	"Continue Response": "",
	"Continue with {{provider}}": "",
	"Controls": "",
	"Copied shared chat URL to clipboard!": "",
	"Copy": "",
	"Copy last code block": "",
	"Copy last response": "",
	"Copy Link": "",
	"Copying to clipboard was successful!": "",
	"Create a model": "",
	"Create Account": "",
	"Create new key": "",
	"Create new secret key": "",
	"Created at": "",
	"Created At": "",
	"Created by": "",
	"CSV Import": "",
	"Current Model": "",
	"Current Password": "",
	"Custom": "",
	"Customize models for a specific purpose": "",
	"Dark": "",
	"Dashboard": "",
	"Database": "",
	"December": "",
	"Default": "",
	"Default (Automatic1111)": "",
	"Default (SentenceTransformers)": "",
	"Default Model": "",
	"Default model updated": "",
	"Default Prompt Suggestions": "",
	"Default User Role": "",
	"delete": "",
	"Delete": "",
	"Delete a model": "",
	"Delete All Chats": "",
	"Delete chat": "",
	"Delete Chat": "",
	"Delete chat?": "",
	"Delete function?": "",
	"Delete prompt?": "",
	"delete this link": "",
	"Delete tool?": "",
	"Delete User": "",
	"Deleted {{deleteModelTag}}": "",
	"Deleted {{name}}": "",
	"Description": "",
	"Didn't fully follow instructions": "",
	"Disabled": "",
	"Discover a function": "",
	"Discover a model": "",
	"Discover a prompt": "",
	"Discover a tool": "",
	"Discover, download, and explore custom functions": "",
	"Discover, download, and explore custom prompts": "",
	"Discover, download, and explore custom tools": "",
	"Discover, download, and explore model presets": "",
	"Dismissible": "",
	"Display Emoji in Call": "",
	"Display the username instead of You in the Chat": "",
	"Do not install functions from sources you do not fully trust.": "",
	"Do not install tools from sources you do not fully trust.": "",
	"Document": "",
	"Document Settings": "",
	"Documentation": "",
	"Documents": "",
	"does not make any external connections, and your data stays securely on your locally hosted server.": "",
	"Don't Allow": "",
	"Don't have an account?": "",
	"don't install random functions from sources you don't trust.": "",
	"don't install random tools from sources you don't trust.": "",
	"Don't like the style": "",
	"Done": "",
	"Download": "",
	"Download canceled": "",
	"Download Database": "",
	"Drop any files here to add to the conversation": "",
	"e.g. '30s','10m'. Valid time units are 's', 'm', 'h'.": "",
	"Edit": "",
	"Edit Doc": "",
	"Edit Memory": "",
	"Edit User": "",
	"Email": "",
	"Embedding Batch Size": "",
	"Embedding Model": "",
	"Embedding Model Engine": "",
	"Embedding model set to \"{{embedding_model}}\"": "",
	"Enable Chat History": "",
	"Enable Community Sharing": "",
	"Enable message bad Words replacement": "",
	"Enable Message Filter": "",
	"Enable New Sign Ups": "",
	"Enable Web Search": "",
	"Enabled": "",
	"Engine": "",
	"Ensure your CSV file includes 4 columns in this order: Name, Email, Password, Role.": "",
	"Enter {{role}} message here": "",
	"Enter a detail about yourself for your LLMs to recall": "",
	"Enter api auth string (e.g. username:password)": "",
	"Enter Brave Search API Key": "",
	"Enter Chunk Overlap": "",
	"Enter Chunk Size": "",
	"Enter Github Raw URL": "",
	"Enter Google PSE API Key": "",
	"Enter Google PSE Engine Id": "",
	"Enter Image Size (e.g. 512x512)": "",
	"Enter language codes": "",
	"Enter model tag (e.g. {{modelTag}})": "",
	"Enter Number of Steps (e.g. 50)": "",
	"Enter Score": "",
	"Enter Searxng Query URL": "",
	"Enter Serper API Key": "",
	"Enter Serply API Key": "",
	"Enter Serpstack API Key": "",
	"Enter stop sequence": "",
	"Enter system prompt": "",
	"Enter Tavily API Key": "",
	"Enter Tika Server URL": "",
	"Enter Top K": "",
	"Enter URL (e.g. http://127.0.0.1:7860/)": "",
	"Enter URL (e.g. http://localhost:11434)": "",
	"Enter Your Email": "",
	"Enter Your Full Name": "",
	"Enter your message": "",
	"Enter Your Password": "",
	"Enter Your Role": "",
	"Error": "",
	"Experimental": "",
	"Export": "",
	"Export All Chats (All Users)": "",
	"Export chat (.json)": "",
	"Export Chats": "",
	"Export Documents Mapping": "",
	"Export Functions": "",
	"Export LiteLLM config.yaml": "",
	"Export Models": "",
	"Export Prompts": "",
	"Export Tools": "",
	"External Models": "",
	"Failed to create API Key.": "",
	"Failed to read clipboard contents": "",
	"Failed to update settings": "",
	"February": "",
	"Feel free to add specific details": "",
	"File": "",
	"File Mode": "",
	"File not found.": "",
<<<<<<< HEAD
	"Filter": "",
=======
	"Files": "",
>>>>>>> 6e843ab5
	"Filter is now globally disabled": "",
	"Filter is now globally enabled": "",
	"Filters": "",
	"Fingerprint spoofing detected: Unable to use initials as avatar. Defaulting to default profile image.": "",
	"Fluidly stream large external response chunks": "",
	"Focus chat input": "",
	"Followed instructions perfectly": "",
	"Form": "",
	"Format your variables using square brackets like this:": "",
	"Frequency Penalty": "",
	"Function created successfully": "",
	"Function deleted successfully": "",
	"Function Description (e.g. A filter to remove profanity from text)": "",
	"Function ID (e.g. my_filter)": "",
	"Function is now globally disabled": "",
	"Function is now globally enabled": "",
	"Function Name (e.g. My Filter)": "",
	"Function updated successfully": "",
	"Functions": "",
	"Functions allow arbitrary code execution": "",
	"Functions allow arbitrary code execution.": "",
	"Functions imported successfully": "",
	"General": "",
	"General Settings": "",
	"Generate Image": "",
	"Generating search query": "",
	"Generation Info": "",
	"Get up and running with": "",
	"Global": "",
	"Good Response": "",
	"Google PSE API Key": "",
	"Google PSE Engine Id": "",
	"h:mm a": "",
	"has no conversations.": "",
	"Hello, {{name}}": "",
	"Help": "",
	"Hide": "",
	"Hide Model": "",
	"How can I help you today?": "",
	"Hybrid Search": "",
	"I acknowledge that I have read and I understand the implications of my action. I am aware of the risks associated with executing arbitrary code and I have verified the trustworthiness of the source.": "",
	"Image Generation (Experimental)": "",
	"Image Generation Engine": "",
	"Image Settings": "",
	"Images": "",
	"Import Chats": "",
	"Import Documents Mapping": "",
	"Import Functions": "",
	"Import Models": "",
	"Import Prompts": "",
	"Import Tools": "",
	"Include `--api-auth` flag when running stable-diffusion-webui": "",
	"Include `--api` flag when running stable-diffusion-webui": "",
	"Info": "",
	"Input commands": "",
	"Install from Github URL": "",
	"Instant Auto-Send After Voice Transcription": "",
	"Interface": "",
	"Invalid Tag": "",
	"January": "",
	"join our Discord for help.": "",
	"JSON": "",
	"JSON Preview": "",
	"July": "",
	"June": "",
	"JWT Expiration": "",
	"JWT Token": "",
	"Keep Alive": "",
	"Keyboard shortcuts": "",
	"Knowledge": "",
	"Language": "",
	"large language models, locally.": "",
	"Last Active": "",
	"Last Modified": "",
	"Light": "",
	"OLED Dark": "",
	"Listening...": "",
	"LLMs can make mistakes. Verify important information.": "",
	"Local Models": "",
	"LTR": "",
	"Made by OpenWebUI Community": "",
	"Make sure to enclose them with": "",
	"Manage": "",
	"Manage Models": "",
	"Manage Ollama Models": "",
	"Manage Pipelines": "",
	"Manage Valves": "",
	"March": "",
	"Max Tokens (num_predict)": "",
	"Maximum of 3 models can be downloaded simultaneously. Please try again later.": "",
	"May": "",
	"Memories accessible by LLMs will be shown here.": "",
	"Memory": "",
	"Memory added successfully": "",
	"Memory cleared successfully": "",
	"Memory deleted successfully": "",
	"Memory updated successfully": "",
	"Message Filter Settings": "",
	"Messages you send after creating your link won't be shared. Users with the URL will be able to view the shared chat.": "",
	"Minimum Score": "",
	"Mirostat": "",
	"Mirostat Eta": "",
	"Mirostat Tau": "",
	"MMMM DD, YYYY": "",
	"MMMM DD, YYYY HH:mm": "",
	"MMMM DD, YYYY hh:mm:ss A": "",
	"Model '{{modelName}}' has been successfully downloaded.": "",
	"Model '{{modelTag}}' is already in queue for downloading.": "",
	"Model {{modelId}} not found": "",
	"Model {{modelName}} is not vision capable": "",
	"Model {{name}} is now {{status}}": "",
	"Model created successfully!": "",
	"Model filesystem path detected. Model shortname is required for update, cannot continue.": "",
	"Model ID": "",
	"Model not selected": "",
	"Model Params": "",
	"Model updated successfully": "",
	"Model Whitelisting": "",
	"Model(s) Whitelisted": "",
	"Modelfile Content": "",
	"Models": "",
	"More": "",
	"Name": "",
	"Name Tag": "",
	"Name your model": "",
	"New Chat": "",
	"New Password": "",
	"No content to speak": "",
	"No documents found": "",
	"No file selected": "",
	"No results found": "",
	"No search query generated": "",
	"No source available": "",
	"No valves to update": "",
	"None": "",
	"Not factually correct": "",
	"Note: If you set a minimum score, the search will only return documents with a score greater than or equal to the minimum score.": "",
	"Notifications": "",
	"November": "",
	"num_thread (Ollama)": "",
	"OAuth ID": "",
	"October": "",
	"Off": "",
	"Okay, Let's Go!": "",
	"Ollama": "",
	"Ollama API": "",
	"Ollama API disabled": "",
	"Ollama API is disabled": "",
	"Ollama Version": "",
	"On": "",
	"Only": "",
	"Only alphanumeric characters and hyphens are allowed in the command string.": "",
	"Oops! Hold tight! Your files are still in the processing oven. We're cooking them up to perfection. Please be patient and we'll let you know once they're ready.": "",
	"Oops! Looks like the URL is invalid. Please double-check and try again.": "",
	"Oops! There was an error in the previous response. Please try again or contact admin.": "",
	"Oops! You're using an unsupported method (frontend only). Please serve the WebUI from the backend.": "",
	"Open AI (Dall-E)": "",
	"Open new chat": "",
	"Open WebUI version (v{{OPEN_WEBUI_VERSION}}) is lower than required version (v{{REQUIRED_VERSION}})": "",
	"OpenAI": "",
	"OpenAI API": "",
	"OpenAI API Config": "",
	"OpenAI API Key is required.": "",
	"OpenAI URL/Key required.": "",
	"or": "",
	"Other": "",
	"Password": "",
	"PDF document (.pdf)": "",
	"PDF Extract Images (OCR)": "",
	"pending": "",
	"Permission denied when accessing media devices": "",
	"Permission denied when accessing microphone": "",
	"Permission denied when accessing microphone: {{error}}": "",
	"Personalization": "",
	"Pin": "",
	"Pinned": "",
	"Pipeline deleted successfully": "",
	"Pipeline downloaded successfully": "",
	"Pipelines": "",
	"Pipelines Not Detected": "",
	"Pipelines Valves": "",
	"Plain text (.txt)": "",
	"Playground": "",
<<<<<<< HEAD
	"Profile": "",
=======
	"Please carefully review the following warnings:": "",
>>>>>>> 6e843ab5
	"Positive attitude": "",
	"Previous 30 days": "",
	"Previous 7 days": "",
	"Profile Image": "",
	"Prompt": "",
	"Prompt (e.g. Tell me a fun fact about the Roman Empire)": "",
	"Prompt Content": "",
	"Prompt suggestions": "",
	"Prompts": "",
	"Pull \"{{searchValue}}\" from Ollama.com": "",
	"Pull a model from Ollama.com": "",
	"Query Params": "",
	"RAG Template": "",
	"Read Aloud": "",
	"Record voice": "",
	"Redirecting you to OpenWebUI Community": "",
	"Refer to yourself as \"User\" (e.g., \"User is learning Spanish\")": "",
	"Refused when it shouldn't have": "",
	"Regenerate": "",
	"Release Notes": "",
	"Remove": "",
	"Remove Model": "",
	"Rename": "",
	"Repeat Last N": "",
	"Replace bad words Words": "",
	"Request Mode": "",
	"Reranking Model": "",
	"Reranking model disabled": "",
	"Reranking model set to \"{{reranking_model}}\"": "",
	"Reset": "",
	"Reset Upload Directory": "",
	"Reset Vector Storage": "",
	"Response AutoCopy to Clipboard": "",
	"Response notifications cannot be activated as the website permissions have been denied. Please visit your browser settings to grant the necessary access.": "",
	"Role": "",
	"Rosé Pine": "",
	"Rosé Pine Dawn": "",
	"RTL": "",
	"Run Llama 2, Code Llama, and other models. Customize and create your own.": "",
	"Running": "",
	"Save": "",
	"Save & Create": "",
	"Save & Update": "",
	"Saving chat logs directly to your browser's storage is no longer supported. Please take a moment to download and delete your chat logs by clicking the button below. Don't worry, you can easily re-import your chat logs to the backend through": "",
	"Scan": "",
	"Scan complete!": "",
	"Scan for documents from {{path}}": "",
	"Search": "",
	"Search a model": "",
	"Search Chats": "",
	"Search Documents": "",
	"Search Functions": "",
	"Search Models": "",
	"Search Prompts": "",
	"Search Query Generation Prompt": "",
	"Search Query Generation Prompt Length Threshold": "",
	"Search Result Count": "",
	"Search Tools": "",
	"Searched {{count}} sites_one": "",
	"Searched {{count}} sites_other": "",
	"Searching \"{{searchQuery}}\"": "",
	"Searxng Query URL": "",
	"See readme.md for instructions": "",
	"See what's new": "",
	"Seed": "",
	"Select a base model": "",
	"Select a engine": "",
	"Select a function": "",
	"Select a mode": "",
	"Select a model": "",
	"Select a pipeline": "",
	"Select a pipeline url": "",
	"Select a tool": "",
	"Select an Ollama instance": "",
	"Select Documents": "",
	"Select model": "",
	"Select only one model to call": "",
	"Selected model(s) do not support image inputs": "",
	"Send": "",
	"Send a Message": "",
	"Send message": "",
	"September": "",
	"Serper API Key": "",
	"Serply API Key": "",
	"Serpstack API Key": "",
	"Server connection verified": "",
	"Set as default": "",
	"Set Default Model": "",
	"Set embedding model (e.g. {{model}})": "",
	"Set Image Size": "",
	"Set reranking model (e.g. {{model}})": "",
	"Set Steps": "",
	"Set Task Model": "",
	"Set Voice": "",
	"Settings": "",
	"Settings saved successfully!": "",
	"Settings updated successfully": "",
	"Share": "",
	"Share Chat": "",
	"Share to OpenWebUI Community": "",
	"short-summary": "",
	"Show": "",
	"Show Admin Details in Account Pending Overlay": "",
	"Show Model": "",
	"Show shortcuts": "",
	"Show your support!": "",
	"Showcased creativity": "",
	"Sign in": "",
	"Sign Out": "",
	"Sign up": "",
	"Signing in": "",
	"Source": "",
	"Speech recognition error: {{error}}": "",
	"Speech-to-Text Engine": "",
	"Stop Sequence": "",
	"STT Model": "",
	"STT Settings": "",
	"Submit": "",
	"Subtitle (e.g. about the Roman Empire)": "",
	"Success": "",
	"Successfully updated.": "",
	"Suggested": "",
	"Support": "",
	"Support this plugin:": "",
	"System": "",
	"System Prompt": "",
	"Tags": "",
	"Tap to interrupt": "",
	"Tavily API Key": "",
	"Tell us more:": "",
	"Temperature": "",
	"Template": "",
	"Text Completion": "",
	"Text-to-Speech Engine": "",
	"Tfs Z": "",
	"Thanks for your feedback!": "",
	"The developers behind this plugin are passionate volunteers from the community. If you find this plugin helpful, please consider contributing to its development.": "",
	"The score should be a value between 0.0 (0%) and 1.0 (100%).": "",
	"Theme": "",
	"Thinking...": "",
	"This action cannot be undone. Do you wish to continue?": "",
	"This ensures that your valuable conversations are securely saved to your backend database. Thank you!": "",
	"This is an experimental feature, it may not function as expected and is subject to change at any time.": "",
	"This setting does not sync across browsers or devices.": "",
	"This will delete": "",
	"Thorough explanation": "",
	"Tika": "",
	"Tika Server URL required.": "",
	"Tip: Update multiple variable slots consecutively by pressing the tab key in the chat input after each replacement.": "",
	"Title": "",
	"Title (e.g. Tell me a fun fact)": "",
	"Title Auto-Generation": "",
	"Title cannot be an empty string.": "",
	"Title Generation Prompt": "",
	"to": "",
	"To access the available model names for downloading,": "",
	"To access the GGUF models available for downloading,": "",
	"To access the WebUI, please reach out to the administrator. Admins can manage user statuses from the Admin Panel.": "",
	"To add documents here, upload them to the \"Documents\" workspace first.": "",
	"to chat input.": "",
	"To select filters here, add them to the \"Functions\" workspace first.": "",
	"To select toolkits here, add them to the \"Tools\" workspace first.": "",
	"Today": "",
	"Toggle settings": "",
	"Toggle sidebar": "",
	"Tokens To Keep On Context Refresh (num_keep)": "",
	"Tool created successfully": "",
	"Tool deleted successfully": "",
	"Tool imported successfully": "",
	"Tool updated successfully": "",
	"Toolkit Description (e.g. A toolkit for performing various operations)": "",
	"Toolkit ID (e.g. my_toolkit)": "",
	"Toolkit Name (e.g. My ToolKit)": "",
	"Tools": "",
	"Tools are a function calling system with arbitrary code execution": "",
	"Tools have a function calling system that allows arbitrary code execution": "",
	"Tools have a function calling system that allows arbitrary code execution.": "",
	"Top K": "",
	"Top P": "",
	"Trouble accessing Ollama?": "",
	"TTS Model": "",
	"TTS Settings": "",
	"TTS Voice": "",
	"Type": "",
	"Type Hugging Face Resolve (Download) URL": "",
	"Uh-oh! There was an issue connecting to {{provider}}.": "",
	"UI": "",
	"Unknown file type '{{file_type}}'. Proceeding with the file upload anyway.": "",
	"Unpin": "",
	"Update": "",
	"Update and Copy Link": "",
	"Update password": "",
	"Updated at": "",
	"Upload": "",
	"Upload a GGUF model": "",
	"Upload Files": "",
	"Upload Pipeline": "",
	"Upload Progress": "",
	"URL Mode": "",
	"Use '#' in the prompt input to load and select your documents.": "",
	"Use Gravatar": "",
	"Use Initials": "",
	"use_mlock (Ollama)": "",
	"use_mmap (Ollama)": "",
	"user": "",
	"User location successfully retrieved.": "",
	"User Permissions": "",
	"Users": "",
	"Utilize": "",
	"Valid time units:": "",
	"Valves": "",
	"Valves updated": "",
	"Valves updated successfully": "",
	"variable": "",
	"variable to have them replaced with clipboard content.": "",
	"Version": "",
	"Voice": "",
	"Warning": "",
	"Warning:": "",
	"Warning: If you update or change your embedding model, you will need to re-import all documents.": "",
	"Web": "",
	"Web API": "",
	"Web Loader Settings": "",
	"Web Params": "",
	"Web Search": "",
	"Web Search Engine": "",
	"Webhook URL": "",
	"WebUI Settings": "",
	"WebUI will make requests to": "",
	"What’s New in": "",
	"When history is turned off, new chats on this browser won't appear in your history on any of your devices.": "",
	"Whisper (Local)": "",
	"Widescreen Mode": "",
	"Workspace": "",
	"Write a prompt suggestion (e.g. Who are you?)": "",
	"Write a summary in 50 words that summarizes [topic or keyword].": "",
	"Yesterday": "",
	"You": "",
	"You can personalize your interactions with LLMs by adding memories through the 'Manage' button below, making them more helpful and tailored to you.": "",
	"You cannot clone a base model": "",
	"You have no archived conversations.": "",
	"You have shared this chat": "",
	"You're a helpful assistant.": "",
	"You're now logged in.": "",
	"Your account status is currently pending activation.": "",
	"Your entire contribution will go directly to the plugin developer; Open WebUI does not take any percentage. However, the chosen funding platform might have its own fees.": "",
	"Youtube": "",
	"Youtube Loader Settings": ""
}<|MERGE_RESOLUTION|>--- conflicted
+++ resolved
@@ -277,11 +277,8 @@
 	"File": "",
 	"File Mode": "",
 	"File not found.": "",
-<<<<<<< HEAD
 	"Filter": "",
-=======
 	"Files": "",
->>>>>>> 6e843ab5
 	"Filter is now globally disabled": "",
 	"Filter is now globally enabled": "",
 	"Filters": "",
@@ -465,11 +462,8 @@
 	"Pipelines Valves": "",
 	"Plain text (.txt)": "",
 	"Playground": "",
-<<<<<<< HEAD
 	"Profile": "",
-=======
 	"Please carefully review the following warnings:": "",
->>>>>>> 6e843ab5
 	"Positive attitude": "",
 	"Previous 30 days": "",
 	"Previous 7 days": "",
