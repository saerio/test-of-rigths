{
	"'s', 'm', 'h', 'd', 'w' or '-1' for no expiration.": "'s', 'm', 'h', 'd', 'w' o '-1' para walay expiration.",
	"(Beta)": "(Beta)",
	"(e.g. `sh webui.sh --api --api-auth username_password`)": "",
	"(e.g. `sh webui.sh --api`)": "(pananglitan `sh webui.sh --api`)",
	"(latest)": "",
	"{{ models }}": "",
	"{{ owner }}: You cannot delete a base model": "",
	"{{modelName}} is thinking...": "{{modelName}} hunahunaa...",
	"{{user}}'s Chats": "",
	"{{webUIName}} Backend Required": "Backend {{webUIName}} gikinahanglan",
	"*Prompt node ID(s) are required for image generation": "",
	"A task model is used when performing tasks such as generating titles for chats and web search queries": "",
	"a user": "usa ka user",
	"About": "Mahitungod sa",
	"Account": "Account",
	"Account Activation Pending": "",
	"Accurate information": "",
	"Actions": "",
	"Active Users": "",
	"Add": "",
	"Add a model id": "",
	"Add a short description about what this model does": "",
	"Add a short title for this prompt": "Pagdugang og usa ka mubo nga titulo alang niini nga prompt",
	"Add a tag": "Pagdugang og tag",
	"Add custom prompt": "Pagdugang og custom prompt",
	"Add Docs": "Pagdugang og mga dokumento",
	"Add Files": "Idugang ang mga file",
	"Add Memory": "",
	"Add message": "Pagdugang og mensahe",
	"Add Model": "",
	"Add Tag": "",
	"Add Tags": "idugang ang mga tag",
	"Add User": "",
	"Adjusting these settings will apply changes universally to all users.": "Ang pag-adjust niini nga mga setting magamit ang mga pagbag-o sa tanan nga tiggamit.",
	"admin": "Administrator",
	"Admin": "",
	"Admin Panel": "Admin Panel",
	"Admin Settings": "Mga setting sa administratibo",
	"Admins have access to all tools at all times; users need tools assigned per model in the workspace.": "",
	"Advanced Parameters": "advanced settings",
	"Advanced Params": "",
	"all": "tanan",
	"All Documents": "",
	"All Users": "Ang tanan nga mga tiggamit",
	"Allow": "Sa pagtugot",
	"Allow Chat Deletion": "Tugoti nga mapapas ang mga chat",
	"Allow Chat Editing": "",
	"Allow non-local voices": "",
	"Allow Temporary Chat": "",
	"Allow User Location": "",
	"Allow Voice Interruption in Call": "",
	"alphanumeric characters and hyphens": "alphanumeric nga mga karakter ug hyphen",
	"Already have an account?": "Naa na kay account ?",
	"an assistant": "usa ka katabang",
	"and": "Ug",
	"and create a new shared link.": "",
	"API Base URL": "API Base URL",
	"API Key": "yawe sa API",
	"API Key created.": "",
	"API keys": "",
	"April": "",
	"Archive": "",
	"Archive All Chats": "",
	"Archived Chats": "pagrekord sa chat",
	"are allowed - Activate this command by typing": "gitugotan - I-enable kini nga sugo pinaagi sa pag-type",
	"Are you sure?": "Sigurado ka ?",
	"Attach file": "Ilakip ang usa ka file",
	"Attention to detail": "Pagtagad sa mga detalye",
	"Audio": "Audio",
	"Audio settings updated successfully": "",
	"August": "",
	"Auto-playback response": "Autoplay nga tubag",
	"Automatic1111": "",
	"AUTOMATIC1111 Api Auth String": "",
	"AUTOMATIC1111 Base URL": "Base URL AUTOMATIC1111",
	"AUTOMATIC1111 Base URL is required.": "Ang AUTOMATIC1111 base URL gikinahanglan.",
	"available!": "magamit!",
	"Back": "Balik",
	"Bad Response": "",
	"Bad words File": "",
	"Bad words filter settings updated successfully": "",
	"Bad words Template": "",
	"Banners": "",
	"Base Model (From)": "",
	"Batch Size (num_batch)": "",
	"before": "",
	"Being lazy": "",
	"Brave Search API Key": "",
	"Bypass SSL verification for Websites": "",
	"Call": "",
	"Call feature is not supported when using Web STT engine": "",
	"Camera": "",
	"Cancel": "Pagkanselar",
	"Capabilities": "",
	"Change Password": "Usba ang password",
	"Chat": "Panaghisgot",
	"Chat Background Image": "",
	"Chat Bubble UI": "",
	"Chat Controls": "",
	"Chat direction": "",
	"Chats": "Mga panaghisgot",
	"Check Again": "Susiha pag-usab",
	"Check for updates": "Susiha ang mga update",
	"Checking for updates...": "Pagsusi alang sa mga update...",
	"Choose a model before saving...": "Pagpili og template sa dili pa i-save...",
	"Chunk Overlap": "Block overlap",
	"Chunk Params": "Mga Setting sa Block",
	"Chunk Size": "Gidak-on sa block",
	"Citation": "Mga kinutlo",
	"Clear memory": "",
	"Click here for help.": "I-klik dinhi alang sa tabang.",
	"Click here to": "",
	"Click here to download user import template file.": "",
	"Click here to select": "I-klik dinhi aron makapili",
	"Click here to select a csv file.": "",
	"Click here to select a py file.": "",
	"Click here to select documents.": "Pag-klik dinhi aron mapili ang mga dokumento.",
	"Click here to upload a workflow.json file.": "",
	"click here.": "I-klik dinhi.",
	"Click on the user role button to change a user's role.": "I-klik ang User Role button aron usbon ang role sa user.",
	"Clipboard write permission denied. Please check your browser settings to grant the necessary access.": "",
	"Clone": "",
	"Close": "Suod nga",
	"Code formatted successfully": "",
	"Collection": "Koleksyon",
	"ComfyUI": "",
	"ComfyUI Base URL": "",
	"ComfyUI Base URL is required.": "",
	"ComfyUI Workflow": "",
	"ComfyUI Workflow Nodes": "",
	"Command": "Pag-order",
	"Concurrent Requests": "",
	"Confirm": "",
	"Confirm Password": "Kumpirma ang password",
	"Confirm your action": "",
	"Connections": "Mga koneksyon",
	"Contact Admin for WebUI Access": "",
	"Content": "Kontento",
	"Content Extraction": "",
	"Context Length": "Ang gitas-on sa konteksto",
	"Continue Response": "",
	"Continue with {{provider}}": "",
	"Controls": "",
	"Copied": "",
	"Copied shared chat URL to clipboard!": "",
	"Copy": "",
	"Copy Code": "",
	"Copy last code block": "Kopyaha ang katapusang bloke sa code",
	"Copy last response": "Kopyaha ang kataposang tubag",
	"Copy Link": "",
	"Copying to clipboard was successful!": "Ang pagkopya sa clipboard malampuson!",
	"Create a model": "",
	"Create Account": "Paghimo og account",
	"Create new key": "",
	"Create new secret key": "",
	"Created at": "Gihimo ang",
	"Created At": "",
	"Created by": "",
	"CSV Import": "",
	"Current Model": "Kasamtangang modelo",
	"Current Password": "Kasamtangang Password",
	"Custom": "Custom",
	"Customize models for a specific purpose": "",
	"Dark": "Ngitngit",
	"Dashboard": "",
	"Database": "Database",
	"December": "",
	"Default": "Pinaagi sa default",
	"Default (Open AI)": "",
	"Default (SentenceTransformers)": "",
	"Default Model": "",
	"Default model updated": "Gi-update nga default template",
	"Default Prompt Suggestions": "Default nga prompt nga mga sugyot",
	"Default User Role": "Default nga Papel sa Gumagamit",
	"delete": "DELETE",
	"Delete": "",
	"Delete a model": "Pagtangtang sa usa ka template",
	"Delete All Chats": "",
	"Delete chat": "Pagtangtang sa panaghisgot",
	"Delete Chat": "",
	"Delete chat?": "",
	"Delete Doc": "",
	"Delete function?": "",
	"Delete prompt?": "",
	"delete this link": "",
	"Delete tool?": "",
	"Delete User": "",
	"Deleted {{deleteModelTag}}": "{{deleteModelTag}} gipapas",
	"Deleted {{name}}": "",
	"Description": "Deskripsyon",
	"Didn't fully follow instructions": "",
	"Disabled": "",
	"Discover a function": "",
	"Discover a model": "",
	"Discover a prompt": "Pagkaplag usa ka prompt",
	"Discover a tool": "",
	"Discover, download, and explore custom functions": "",
	"Discover, download, and explore custom prompts": "Pagdiskubre, pag-download ug pagsuhid sa mga naandan nga pag-aghat",
	"Discover, download, and explore custom tools": "",
	"Discover, download, and explore model presets": "Pagdiskobre, pag-download, ug pagsuhid sa mga preset sa template",
	"Dismissible": "",
	"Display Emoji in Call": "",
	"Display the username instead of You in the Chat": "Ipakita ang username imbes nga 'Ikaw' sa Panaghisgutan",
	"Do not install functions from sources you do not fully trust.": "",
	"Do not install tools from sources you do not fully trust.": "",
	"Document": "Dokumento",
	"Documentation": "",
	"Documents": "Mga dokumento",
	"does not make any external connections, and your data stays securely on your locally hosted server.": "wala maghimo ug eksternal nga koneksyon, ug ang imong data nagpabiling luwas sa imong lokal nga host server.",
	"Don't Allow": "Dili tugotan",
	"Don't have an account?": "Wala kay account ?",
	"don't install random functions from sources you don't trust.": "",
	"don't install random tools from sources you don't trust.": "",
	"Don't like the style": "",
	"Done": "",
	"Download": "",
	"Download canceled": "",
	"Download Database": "I-download ang database",
	"Drop any files here to add to the conversation": "Ihulog ang bisan unsang file dinhi aron idugang kini sa panag-istoryahanay",
	"e.g. '30s','10m'. Valid time units are 's', 'm', 'h'.": "p. ",
	"Edit": "",
	"Edit Doc": "I-edit ang dokumento",
	"Edit Memory": "",
	"Edit User": "I-edit ang tiggamit",
	"ElevenLabs": "",
	"Email": "E-mail",
	"Embedding Batch Size": "",
	"Embedding Model": "",
	"Embedding Model Engine": "",
	"Embedding model set to \"{{embedding_model}}\"": "",
	"Enable Community Sharing": "",
<<<<<<< HEAD
	"Enable Message Bad Words Replacement": "",
	"Enable Message Filter": "",
=======
	"Enable Message Rating": "",
>>>>>>> e2b72967
	"Enable New Sign Ups": "I-enable ang bag-ong mga rehistro",
	"Enable Web Search": "",
	"Enabled": "",
	"Engine": "",
	"Ensure your CSV file includes 4 columns in this order: Name, Email, Password, Role.": "",
	"Enter {{role}} message here": "Pagsulod sa mensahe {{role}} dinhi",
	"Enter a detail about yourself for your LLMs to recall": "",
	"Enter api auth string (e.g. username:password)": "",
	"Enter Brave Search API Key": "",
	"Enter Chunk Overlap": "Pagsulod sa block overlap",
	"Enter Chunk Size": "Isulod ang block size",
	"Enter Github Raw URL": "",
	"Enter Google PSE API Key": "",
	"Enter Google PSE Engine Id": "",
	"Enter Image Size (e.g. 512x512)": "Pagsulod sa gidak-on sa hulagway (pananglitan 512x512)",
	"Enter language codes": "",
	"Enter Model ID": "",
	"Enter model tag (e.g. {{modelTag}})": "Pagsulod sa template tag (e.g. {{modelTag}})",
	"Enter Number of Steps (e.g. 50)": "Pagsulod sa gidaghanon sa mga lakang (e.g. 50)",
	"Enter Score": "",
	"Enter Searxng Query URL": "",
	"Enter Serper API Key": "",
	"Enter Serply API Key": "",
	"Enter Serpstack API Key": "",
	"Enter stop sequence": "Pagsulod sa katapusan nga han-ay",
	"Enter system prompt": "",
	"Enter Tavily API Key": "",
	"Enter Tika Server URL": "",
	"Enter Top K": "Pagsulod sa Top K",
	"Enter URL (e.g. http://127.0.0.1:7860/)": "Pagsulod sa URL (e.g. http://127.0.0.1:7860/)",
	"Enter URL (e.g. http://localhost:11434)": "",
	"Enter Your Email": "Pagsulod sa imong e-mail address",
	"Enter Your Full Name": "Ibutang ang imong tibuok nga ngalan",
	"Enter your message": "",
	"Enter Your Password": "Ibutang ang imong password",
	"Enter Your Role": "",
	"Error": "",
	"Experimental": "Eksperimento",
	"Export": "",
	"Export All Chats (All Users)": "I-export ang tanan nga mga chat (Tanan nga tiggamit)",
	"Export chat (.json)": "",
	"Export Chats": "I-export ang mga chat",
	"Export Documents Mapping": "I-export ang pagmapa sa dokumento",
	"Export Functions": "",
	"Export LiteLLM config.yaml": "",
	"Export Models": "",
	"Export Prompts": "Export prompts",
	"Export Tools": "",
	"External Models": "",
	"Failed to create API Key.": "",
	"Failed to read clipboard contents": "Napakyas sa pagbasa sa sulod sa clipboard",
	"Failed to update settings": "",
	"February": "",
	"Feel free to add specific details": "",
	"File": "",
	"File Mode": "File mode",
	"File not found.": "Wala makit-an ang file.",
	"Filter": "",
	"Files": "",
	"Filter is now globally disabled": "",
	"Filter is now globally enabled": "",
	"Filters": "",
	"Fingerprint spoofing detected: Unable to use initials as avatar. Defaulting to default profile image.": "",
	"Fluidly stream large external response chunks": "Hapsay nga paghatud sa daghang mga tipik sa eksternal nga mga tubag",
	"Focus chat input": "Pag-focus sa entry sa diskusyon",
	"Followed instructions perfectly": "",
	"Form": "",
	"Format your variables using square brackets like this:": "I-format ang imong mga variable gamit ang square brackets sama niini:",
	"Frequency Penalty": "",
	"Function created successfully": "",
	"Function deleted successfully": "",
	"Function Description (e.g. A filter to remove profanity from text)": "",
	"Function ID (e.g. my_filter)": "",
	"Function is now globally disabled": "",
	"Function is now globally enabled": "",
	"Function Name (e.g. My Filter)": "",
	"Function updated successfully": "",
	"Functions": "",
	"Functions allow arbitrary code execution": "",
	"Functions allow arbitrary code execution.": "",
	"Functions imported successfully": "",
	"General": "Heneral",
	"General Settings": "kinatibuk-ang mga setting",
	"Generate Image": "",
	"Generating search query": "",
	"Generation Info": "",
	"Get up and running with": "",
	"Global": "",
	"Good Response": "",
	"Google PSE API Key": "",
	"Google PSE Engine Id": "",
	"h:mm a": "",
	"Haptic Feedback": "",
	"has no conversations.": "",
	"Hello, {{name}}": "Maayong buntag, {{name}}",
	"Help": "",
	"Hide": "Tagoa",
	"Hide Model": "",
	"How can I help you today?": "Unsaon nako pagtabang kanimo karon?",
	"Hybrid Search": "",
	"I acknowledge that I have read and I understand the implications of my action. I am aware of the risks associated with executing arbitrary code and I have verified the trustworthiness of the source.": "",
	"Image Generation (Experimental)": "Pagmugna og hulagway (Eksperimento)",
	"Image Generation Engine": "Makina sa paghimo og imahe",
	"Image Settings": "Mga Setting sa Imahen",
	"Images": "Mga hulagway",
	"Import Chats": "Import nga mga chat",
	"Import Documents Mapping": "Import nga pagmapa sa dokumento",
	"Import Functions": "",
	"Import Models": "",
	"Import Prompts": "Import prompt",
	"Import Tools": "",
	"Include `--api-auth` flag when running stable-diffusion-webui": "",
	"Include `--api` flag when running stable-diffusion-webui": "Iapil ang `--api` nga bandila kung nagdagan nga stable-diffusion-webui",
	"Info": "",
	"Input commands": "Pagsulod sa input commands",
	"Install from Github URL": "",
	"Instant Auto-Send After Voice Transcription": "",
	"Interface": "Interface",
	"Invalid Tag": "",
	"January": "",
	"join our Discord for help.": "Apil sa among Discord alang sa tabang.",
	"JSON": "JSON",
	"JSON Preview": "",
	"July": "",
	"June": "",
	"JWT Expiration": "Pag-expire sa JWT",
	"JWT Token": "JWT token",
	"Keep Alive": "Padayon nga aktibo",
	"Keyboard shortcuts": "Mga shortcut sa keyboard",
	"Knowledge": "",
	"Language": "Pinulongan",
	"large language models, locally.": "",
	"Last Active": "",
	"Last Modified": "",
	"Light": "Kahayag",
	"Listening...": "",
	"LLMs can make mistakes. Verify important information.": "Ang mga LLM mahimong masayop. ",
	"Local Models": "",
	"LTR": "",
	"Made by OpenWebUI Community": "Gihimo sa komunidad sa OpenWebUI",
	"Make sure to enclose them with": "Siguruha nga palibutan sila",
	"Make sure to export a workflow.json file as API format from ComfyUI.": "",
	"Manage": "",
	"Manage Models": "Pagdumala sa mga templates",
	"Manage Ollama Models": "Pagdumala sa mga modelo sa Ollama",
	"Manage Pipelines": "",
	"March": "",
	"Max Tokens (num_predict)": "",
	"Maximum of 3 models can be downloaded simultaneously. Please try again later.": "Ang labing taas nga 3 nga mga disenyo mahimong ma-download nga dungan. ",
	"May": "",
	"Memories accessible by LLMs will be shown here.": "",
	"Memory": "",
	"Memory added successfully": "",
	"Memory cleared successfully": "",
	"Memory deleted successfully": "",
	"Memory updated successfully": "",
	"Message Filter Settings": "",
	"Messages you send after creating your link won't be shared. Users with the URL will be able to view the shared chat.": "",
	"Min P": "",
	"Minimum Score": "",
	"Mirostat": "Mirostat",
	"Mirostat Eta": "Mirostat Eta",
	"Mirostat Tau": "Mirostat Tau",
	"MMMM DD, YYYY": "MMMM DD, YYYY",
	"MMMM DD, YYYY HH:mm": "",
	"MMMM DD, YYYY hh:mm:ss A": "",
	"Model '{{modelName}}' has been successfully downloaded.": "Ang modelo'{{modelName}}' malampuson nga na-download.",
	"Model '{{modelTag}}' is already in queue for downloading.": "Ang modelo'{{modelTag}}' naa na sa pila para ma-download.",
	"Model {{modelId}} not found": "Modelo {{modelId}} wala makit-an",
	"Model {{modelName}} is not vision capable": "",
	"Model {{name}} is now {{status}}": "",
	"Model created successfully!": "",
	"Model filesystem path detected. Model shortname is required for update, cannot continue.": "",
	"Model ID": "",
	"Model not selected": "Wala gipili ang modelo",
	"Model Params": "",
	"Model updated successfully": "",
	"Model Whitelisting": "Whitelist sa modelo",
	"Model(s) Whitelisted": "Gi-whitelist nga (mga) modelo",
	"Modelfile Content": "Mga sulod sa template file",
	"Models": "Mga modelo",
	"More": "",
	"Name": "Ngalan",
	"Name Tag": "Tag sa ngalan",
	"Name your model": "",
	"New Chat": "Bag-ong diskusyon",
	"New Password": "Bag-ong Password",
	"No content to speak": "",
	"No documents found": "",
	"No file selected": "",
	"No results found": "",
	"No search query generated": "",
	"No source available": "Walay tinubdan nga anaa",
	"No valves to update": "",
	"None": "",
	"Not factually correct": "",
	"Note: If you set a minimum score, the search will only return documents with a score greater than or equal to the minimum score.": "",
	"Notifications": "Mga pahibalo sa desktop",
	"November": "",
	"num_gpu (Ollama)": "",
	"num_thread (Ollama)": "",
	"OAuth ID": "",
	"October": "",
	"Off": "Napuo",
	"Okay, Let's Go!": "Okay, lakaw na!",
	"OLED Dark": "",
	"Ollama": "",
	"Ollama API": "",
	"Ollama API disabled": "",
	"Ollama API is disabled": "",
	"Ollama Version": "Ollama nga bersyon",
	"On": "Gipaandar",
	"Only": "Lamang",
	"Only alphanumeric characters and hyphens are allowed in the command string.": "Ang alphanumeric nga mga karakter ug hyphen lang ang gitugotan sa command string.",
	"Oops! Hold tight! Your files are still in the processing oven. We're cooking them up to perfection. Please be patient and we'll let you know once they're ready.": "Oops! ",
	"Oops! Looks like the URL is invalid. Please double-check and try again.": "Oops! ",
	"Oops! There was an error in the previous response. Please try again or contact admin.": "",
	"Oops! You're using an unsupported method (frontend only). Please serve the WebUI from the backend.": "Oops! ",
	"Open new chat": "Ablihi ang bag-ong diskusyon",
	"Open WebUI version (v{{OPEN_WEBUI_VERSION}}) is lower than required version (v{{REQUIRED_VERSION}})": "",
	"OpenAI": "",
	"OpenAI API": "OpenAI API",
	"OpenAI API Config": "",
	"OpenAI API Key is required.": "Ang yawe sa OpenAI API gikinahanglan.",
	"OpenAI URL/Key required.": "",
	"or": "O",
	"Other": "",
	"Password": "Password",
	"PDF document (.pdf)": "",
	"PDF Extract Images (OCR)": "PDF Image Extraction (OCR)",
	"pending": "gipugngan",
	"Permission denied when accessing media devices": "",
	"Permission denied when accessing microphone": "",
	"Permission denied when accessing microphone: {{error}}": "Gidili ang pagtugot sa dihang nag-access sa mikropono: {{error}}",
	"Personalization": "",
	"Pin": "",
	"Pinned": "",
	"Pipeline deleted successfully": "",
	"Pipeline downloaded successfully": "",
	"Pipelines": "",
	"Pipelines Not Detected": "",
	"Pipelines Valves": "",
	"Plain text (.txt)": "",
	"Playground": "Dulaanan",
	"Please carefully review the following warnings:": "",
	"Positive attitude": "",
	"Previous 30 days": "",
	"Previous 7 days": "",
	"Profile Image": "",
	"Prompt": "",
	"Prompt (e.g. Tell me a fun fact about the Roman Empire)": "",
	"Prompt Content": "Ang sulod sa prompt",
	"Prompt suggestions": "Maabtik nga mga Sugyot",
	"Prompts": "Mga aghat",
	"Pull \"{{searchValue}}\" from Ollama.com": "",
	"Pull a model from Ollama.com": "Pagkuha ug template gikan sa Ollama.com",
	"Query Params": "Mga parameter sa pangutana",
	"RAG Template": "RAG nga modelo",
	"Read Aloud": "",
	"Record voice": "Irekord ang tingog",
	"Redirecting you to OpenWebUI Community": "Gi-redirect ka sa komunidad sa OpenWebUI",
	"Refer to yourself as \"User\" (e.g., \"User is learning Spanish\")": "",
	"Refused when it shouldn't have": "",
	"Regenerate": "",
	"Release Notes": "Release Notes",
	"Remove": "",
	"Remove Model": "",
	"Rename": "",
	"Repeat Last N": "Balika ang katapusang N",
	"Replace bad words Words": "",
	"Request Mode": "Query mode",
	"Reranking Model": "",
	"Reranking model disabled": "",
	"Reranking model set to \"{{reranking_model}}\"": "",
	"Reset": "",
	"Reset Upload Directory": "",
	"Reset Vector Storage": "I-reset ang pagtipig sa vector",
	"Response AutoCopy to Clipboard": "Awtomatikong kopya sa tubag sa clipboard",
	"Response notifications cannot be activated as the website permissions have been denied. Please visit your browser settings to grant the necessary access.": "",
	"Role": "Papel",
	"Rosé Pine": "Rosé Pine",
	"Rosé Pine Dawn": "Aube Pine Rosé",
	"RTL": "",
	"Run": "",
	"Run Llama 2, Code Llama, and other models. Customize and create your own.": "",
	"Running": "",
	"Save": "Tipigi",
	"Save & Create": "I-save ug Paghimo",
	"Save & Update": "I-save ug I-update",
	"Save Tag": "",
	"Saving chat logs directly to your browser's storage is no longer supported. Please take a moment to download and delete your chat logs by clicking the button below. Don't worry, you can easily re-import your chat logs to the backend through": "Ang pag-save sa mga chat log direkta sa imong browser storage dili na suportado. ",
	"Scan": "Aron ma-scan",
	"Scan complete!": "Nakompleto ang pag-scan!",
	"Scan for documents from {{path}}": "I-scan ang mga dokumento gikan sa {{path}}",
	"Scroll to bottom when switching between branches": "",
	"Search": "Pagpanukiduki",
	"Search a model": "",
	"Search Chats": "",
	"Search Documents": "Pangitaa ang mga dokumento",
	"Search Functions": "",
	"Search Models": "",
	"Search Prompts": "Pangitaa ang mga prompt",
	"Search Query Generation Prompt": "",
	"Search Query Generation Prompt Length Threshold": "",
	"Search Result Count": "",
	"Search Tools": "",
	"Searched {{count}} sites_one": "",
	"Searched {{count}} sites_other": "",
	"Searching \"{{searchQuery}}\"": "",
	"Searxng Query URL": "",
	"See readme.md for instructions": "Tan-awa ang readme.md alang sa mga panudlo",
	"See what's new": "Tan-awa unsay bag-o",
	"Seed": "Binhi",
	"Select a base model": "",
	"Select a engine": "",
	"Select a function": "",
	"Select a model": "Pagpili og modelo",
	"Select a pipeline": "",
	"Select a pipeline url": "",
	"Select a tool": "",
	"Select an Ollama instance": "Pagpili usa ka pananglitan sa Ollama",
	"Select Documents": "",
	"Select Engine": "",
	"Select model": "Pagpili og modelo",
	"Select only one model to call": "",
	"Selected model(s) do not support image inputs": "",
	"Send": "",
	"Send a Message": "Magpadala ug mensahe",
	"Send message": "Magpadala ug mensahe",
	"September": "",
	"Serper API Key": "",
	"Serply API Key": "",
	"Serpstack API Key": "",
	"Server connection verified": "Gipamatud-an nga koneksyon sa server",
	"Set as default": "Define pinaagi sa default",
	"Set Default Model": "Ibutang ang default template",
	"Set embedding model (e.g. {{model}})": "",
	"Set Image Size": "Ibutang ang gidak-on sa hulagway",
	"Set reranking model (e.g. {{model}})": "",
	"Set Steps": "Ipasabot ang mga lakang",
	"Set Task Model": "",
	"Set Voice": "Ibutang ang tingog",
	"Settings": "Mga setting",
	"Settings saved successfully!": "Malampuson nga na-save ang mga setting!",
	"Share": "",
	"Share Chat": "",
	"Share to OpenWebUI Community": "Ipakigbahin sa komunidad sa OpenWebUI",
	"short-summary": "mubo nga summary",
	"Show": "Pagpakita",
	"Show Admin Details in Account Pending Overlay": "",
	"Show Model": "",
	"Show shortcuts": "Ipakita ang mga shortcut",
	"Show your support!": "",
	"Showcased creativity": "",
	"Sign in": "Para maka log in",
	"Sign Out": "Pag-sign out",
	"Sign up": "Pagrehistro",
	"Signing in": "",
	"Source": "Tinubdan",
	"Speech recognition error: {{error}}": "Sayop sa pag-ila sa tingog: {{error}}",
	"Speech-to-Text Engine": "Engine sa pag-ila sa tingog",
	"Stop Sequence": "Pagkasunod-sunod sa pagsira",
	"STT Model": "",
	"STT Settings": "Mga setting sa STT",
	"Submit": "Isumite",
	"Subtitle (e.g. about the Roman Empire)": "",
	"Success": "Kalampusan",
	"Successfully updated.": "Malampuson nga na-update.",
	"Suggested": "",
	"Support": "",
	"Support this plugin:": "",
	"System": "Sistema",
	"System Prompt": "Madasig nga Sistema",
	"Tags": "Mga tag",
	"Tap to interrupt": "",
	"Tavily API Key": "",
	"Tell us more:": "",
	"Temperature": "Temperatura",
	"Template": "Modelo",
	"Temporary Chat": "",
	"Text Completion": "Pagkompleto sa teksto",
	"Text-to-Speech Engine": "Text-to-speech nga makina",
	"Tfs Z": "Tfs Z",
	"Thanks for your feedback!": "",
	"The developers behind this plugin are passionate volunteers from the community. If you find this plugin helpful, please consider contributing to its development.": "",
	"The score should be a value between 0.0 (0%) and 1.0 (100%).": "",
	"Theme": "Tema",
	"Thinking...": "",
	"This action cannot be undone. Do you wish to continue?": "",
	"This ensures that your valuable conversations are securely saved to your backend database. Thank you!": "Kini nagsiguro nga ang imong bililhon nga mga panag-istoryahanay luwas nga natipig sa imong backend database. ",
	"This is an experimental feature, it may not function as expected and is subject to change at any time.": "",
	"This will delete": "",
	"Thorough explanation": "",
	"Tika": "",
	"Tika Server URL required.": "",
	"Tip: Update multiple variable slots consecutively by pressing the tab key in the chat input after each replacement.": "Sugyot: Pag-update sa daghang variable nga lokasyon nga sunud-sunod pinaagi sa pagpindot sa tab key sa chat entry pagkahuman sa matag puli.",
	"Title": "Titulo",
	"Title (e.g. Tell me a fun fact)": "",
	"Title Auto-Generation": "Awtomatikong paghimo sa titulo",
	"Title cannot be an empty string.": "",
	"Title Generation Prompt": "Madasig nga henerasyon sa titulo",
	"to": "adunay",
	"To access the available model names for downloading,": "Aron ma-access ang mga ngalan sa modelo nga ma-download,",
	"To access the GGUF models available for downloading,": "Aron ma-access ang mga modelo sa GGUF nga magamit alang sa pag-download,",
	"To access the WebUI, please reach out to the administrator. Admins can manage user statuses from the Admin Panel.": "",
	"To add documents here, upload them to the \"Documents\" workspace first.": "",
	"to chat input.": "sa entrada sa iring.",
	"To select actions here, add them to the \"Functions\" workspace first.": "",
	"To select filters here, add them to the \"Functions\" workspace first.": "",
	"To select toolkits here, add them to the \"Tools\" workspace first.": "",
	"Today": "",
	"Toggle settings": "I-toggle ang mga setting",
	"Toggle sidebar": "I-toggle ang sidebar",
	"Tokens To Keep On Context Refresh (num_keep)": "",
	"Tool created successfully": "",
	"Tool deleted successfully": "",
	"Tool imported successfully": "",
	"Tool updated successfully": "",
	"Toolkit Description (e.g. A toolkit for performing various operations)": "",
	"Toolkit ID (e.g. my_toolkit)": "",
	"Toolkit Name (e.g. My ToolKit)": "",
	"Tools": "",
	"Tools are a function calling system with arbitrary code execution": "",
	"Tools have a function calling system that allows arbitrary code execution": "",
	"Tools have a function calling system that allows arbitrary code execution.": "",
	"Top K": "Top K",
	"Top P": "Ibabaw nga P",
	"Trouble accessing Ollama?": "Adunay mga problema sa pag-access sa Ollama?",
	"TTS Model": "",
	"TTS Settings": "Mga Setting sa TTS",
	"TTS Voice": "",
	"Type": "",
	"Type Hugging Face Resolve (Download) URL": "Pagsulod sa resolusyon (pag-download) URL Hugging Face",
	"Uh-oh! There was an issue connecting to {{provider}}.": "Uh-oh!  {{provider}}.",
	"UI": "",
	"Unknown file type '{{file_type}}'. Proceeding with the file upload anyway.": "",
	"Unpin": "",
	"Update": "",
	"Update and Copy Link": "",
	"Update password": "I-update ang password",
	"Updated at": "",
	"Upload": "",
	"Upload a GGUF model": "Pag-upload ug modelo sa GGUF",
	"Upload Files": "",
	"Upload Pipeline": "",
	"Upload Progress": "Pag-uswag sa Pag-upload",
	"URL Mode": "URL mode",
	"Use '#' in the prompt input to load and select your documents.": "Gamita ang '#' sa dali nga pagsulod aron makarga ug mapili ang imong mga dokumento.",
	"Use Gravatar": "Paggamit sa Gravatar",
	"Use Initials": "",
	"use_mlock (Ollama)": "",
	"use_mmap (Ollama)": "",
	"user": "tiggamit",
	"User location successfully retrieved.": "",
	"User Permissions": "Mga permiso sa tiggamit",
	"Users": "Mga tiggamit",
	"Utilize": "Sa paggamit",
	"Valid time units:": "Balido nga mga yunit sa oras:",
	"Valves": "",
	"Valves updated": "",
	"Valves updated successfully": "",
	"variable": "variable",
	"variable to have them replaced with clipboard content.": "variable aron pulihan kini sa mga sulud sa clipboard.",
	"Version": "Bersyon",
	"Voice": "",
	"Warning": "",
	"Warning:": "",
	"Warning: If you update or change your embedding model, you will need to re-import all documents.": "",
	"Web": "Web",
	"Web API": "",
	"Web Loader Settings": "",
	"Web Search": "",
	"Web Search Engine": "",
	"Webhook URL": "",
	"WebUI Settings": "Mga Setting sa WebUI",
	"WebUI will make requests to": "Ang WebUI maghimo mga hangyo sa",
	"What’s New in": "Unsay bag-o sa",
	"Whisper (Local)": "",
	"Widescreen Mode": "",
	"Workspace": "",
	"Write a prompt suggestion (e.g. Who are you?)": "Pagsulat og gisugyot nga prompt (eg. Kinsa ka?)",
	"Write a summary in 50 words that summarizes [topic or keyword].": "Pagsulat og 50 ka pulong nga summary nga nagsumaryo [topic o keyword].",
	"Yesterday": "",
	"You": "",
	"You can personalize your interactions with LLMs by adding memories through the 'Manage' button below, making them more helpful and tailored to you.": "",
	"You cannot clone a base model": "",
	"You have no archived conversations.": "",
	"You have shared this chat": "",
	"You're a helpful assistant.": "Usa ka ka mapuslanon nga katabang",
	"You're now logged in.": "Konektado ka na karon.",
	"Your account status is currently pending activation.": "",
	"Your entire contribution will go directly to the plugin developer; Open WebUI does not take any percentage. However, the chosen funding platform might have its own fees.": "",
	"Youtube": "",
	"Youtube Loader Settings": ""
}<|MERGE_RESOLUTION|>--- conflicted
+++ resolved
@@ -230,12 +230,9 @@
 	"Embedding Model Engine": "",
 	"Embedding model set to \"{{embedding_model}}\"": "",
 	"Enable Community Sharing": "",
-<<<<<<< HEAD
 	"Enable Message Bad Words Replacement": "",
 	"Enable Message Filter": "",
-=======
 	"Enable Message Rating": "",
->>>>>>> e2b72967
 	"Enable New Sign Ups": "I-enable ang bag-ong mga rehistro",
 	"Enable Web Search": "",
 	"Enabled": "",
