--- conflicted
+++ resolved
@@ -82,11 +82,8 @@
 			web_search: true,
 			image_generation: true,
 			code_interpreter: true,
-<<<<<<< HEAD
-			playground_access: false
-=======
+			playground_access: false,
 			notes: true
->>>>>>> 62366ad0
 		}
 	};
 
