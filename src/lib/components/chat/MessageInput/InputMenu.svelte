--- conflicted
+++ resolved
@@ -478,11 +478,7 @@
 				<div class="flex items-start gap-2">
 					<span class="text-lg">💡</span>
 					<p class="text-sm text-gray-700 dark:text-gray-300">
-<<<<<<< HEAD
 					התאזרו בסבלנות - קבצים גדולים דורשים יותר זמן עיבוד
-=======
-						התאזרו בסבלנות - קבצים גדולים דורשים זמן עיבוד ארוך יותר
->>>>>>> 956c9911
 					</p>
 				</div>
 				<div class="flex items-start gap-2">
