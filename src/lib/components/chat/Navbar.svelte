<script lang="ts">
	import { getContext } from 'svelte';
	import { toast } from 'svelte-sonner';

	import {
		WEBUI_NAME,
		chatId,
		mobile,
		settings,
		showArchivedChats,
		showControls,
		showSidebar,
		temporaryChatEnabled,
		user
	} from '$lib/stores';

	import { slide } from 'svelte/transition';
	import { page } from '$app/stores';

	import ShareChatModal from '../chat/ShareChatModal.svelte';
	import ModelSelector from '../chat/ModelSelector.svelte';
	import Tooltip from '../common/Tooltip.svelte';
	import Menu from '$lib/components/layout/Navbar/Menu.svelte';
	import UserMenu from '$lib/components/layout/Sidebar/UserMenu.svelte';
	import MenuLines from '../icons/MenuLines.svelte';
	import AdjustmentsHorizontal from '../icons/AdjustmentsHorizontal.svelte';

	import PencilSquare from '../icons/PencilSquare.svelte';

	const i18n = getContext('i18n');

	export let initNewChat: Function;
	export let title: string = $WEBUI_NAME;
	export let shareEnabled: boolean = false;

	export let chat;
	export let selectedModels;
	export let showModelSelector = true;

	let showShareChatModal = false;
	let showDownloadChatModal = false;
</script>

<ShareChatModal bind:show={showShareChatModal} chatId={$chatId} />

<nav class="sticky top-0 z-30 w-full px-1.5 py-1.5 -mb-8 flex items-center drag-region">
	<div
		class=" bg-gradient-to-b via-50% from-white via-white to-transparent dark:from-gray-900 dark:via-gray-900 dark:to-transparent pointer-events-none absolute inset-0 -bottom-7 z-[-1] blur"
	></div>

	<div class=" flex max-w-full w-full mx-auto px-1 pt-0.5 bg-transparent">
		<div class="flex items-center w-full max-w-full">
			<div
				class="{$showSidebar
					? 'md:hidden'
					: ''} mr-1 self-start flex flex-none items-center text-gray-600 dark:text-gray-400"
			>
				<button
					id="sidebar-toggle-button"
					class="cursor-pointer px-2 py-2 flex rounded-xl hover:bg-gray-50 dark:hover:bg-gray-850 transition"
					on:click={() => {
						showSidebar.set(!$showSidebar);
					}}
					aria-label="Toggle Sidebar"
				>
					<div class=" m-auto self-center">
						<MenuLines />
					</div>
				</button>
			</div>

			<div
				class="flex-1 overflow-hidden max-w-full py-0.5
			{$showSidebar ? 'ml-1' : ''}
			"
			>
						<!--{#if showModelSelector}-->
				<!--	<ModelSelector bind:selectedModels showSetDefault={!shareEnabled} />-->
				<!--{/if}-->
			</div>

			<div class="self-start flex flex-none items-center text-gray-600 dark:text-gray-400">
				<!-- <div class="md:hidden flex self-center w-[1px] h-5 mx-2 bg-gray-300 dark:bg-stone-700" /> -->
				{#if shareEnabled && chat && (chat.id || $temporaryChatEnabled)}
					<Menu
						{chat}
						{shareEnabled}
						shareHandler={() => {
							showShareChatModal = !showShareChatModal;
						}}
						downloadHandler={() => {
							showDownloadChatModal = !showDownloadChatModal;
						}}
					>
						<button
							class="flex cursor-pointer px-2 py-2 rounded-xl hover:bg-gray-50 dark:hover:bg-gray-850 transition"
							id="chat-context-menu-button"
						>
							<div class=" m-auto self-center">
								<svg
									xmlns="http://www.w3.org/2000/svg"
									fill="none"
									viewBox="0 0 24 24"
									stroke-width="1.5"
									stroke="currentColor"
									class="size-5"
								>
									<path
										stroke-linecap="round"
										stroke-linejoin="round"
										d="M6.75 12a.75.75 0 1 1-1.5 0 .75.75 0 0 1 1.5 0ZM12.75 12a.75.75 0 1 1-1.5 0 .75.75 0 0 1 1.5 0ZM18.75 12a.75.75 0 1 1-1.5 0 .75.75 0 0 1 1.5 0Z"
									/>
								</svg>
							</div>
						</button>
					</Menu>
				{:else if $mobile && ($user.role === 'admin' || $user?.permissions.chat?.controls)}
					<Tooltip content={$i18n.t('Controls')}>
						<button
							class=" flex cursor-pointer px-2 py-2 rounded-xl hover:bg-gray-50 dark:hover:bg-gray-850 transition"
							on:click={async () => {
								await showControls.set(!$showControls);
							}}
							aria-label="Controls"
						>
							<div class=" m-auto self-center">
								<AdjustmentsHorizontal className=" size-5" strokeWidth="0.5" />
							</div>
						</button>
					</Tooltip>
				{/if}

<<<<<<< HEAD
				{#if !$mobile && $user !== undefined && $user?.role === 'admin'}
=======
				{#if !$mobile && ($user.role === 'admin' || $user?.permissions.chat?.controls)}
>>>>>>> b72150c8
					<Tooltip content={$i18n.t('Controls')}>
						<button
							class=" flex cursor-pointer px-2 py-2 rounded-xl hover:bg-gray-50 dark:hover:bg-gray-850 transition"
							on:click={async () => {
								await showControls.set(!$showControls);
							}}
							aria-label="Controls 2"
						>
							<div class=" m-auto self-center">
								<AdjustmentsHorizontal className=" size-5" strokeWidth="0.5" />
							</div>
						</button>
					</Tooltip>
				{/if}

				<Tooltip content={$i18n.t('New Chat')}>
					<button
						id="new-chat-button"
						class=" flex {$showSidebar
							? 'md:hidden'
							: ''} cursor-pointer px-2 py-2 rounded-xl text-gray-600 dark:text-gray-400 hover:bg-gray-50 dark:hover:bg-gray-850 transition"
						on:click={() => {
							initNewChat();
						}}
						aria-label="New Chat"
					>
						<div class=" m-auto self-center">
							<PencilSquare className=" size-5" strokeWidth="2" />
						</div>
					</button>
				</Tooltip>

				{#if $user !== undefined && $user?.role === 'admin'}
					<UserMenu
						className="max-w-[200px]"
						role={$user.role}
						on:show={(e) => {
							if (e.detail === 'archived-chat') {
								showArchivedChats.set(true);
							}
						}}
					>
						<button
							class="select-none flex rounded-xl p-1.5 w-full hover:bg-gray-50 dark:hover:bg-gray-850 transition"
							aria-label="User Menu"
						>
							<div class=" self-center">
								<img
									src={$user.profile_image_url}
									class="size-6 object-cover rounded-full"
									alt="User profile"
									draggable="false"
								/>
							</div>
						</button>
					</UserMenu>
				{/if}
			</div>
		</div>
	</div>
</nav><|MERGE_RESOLUTION|>--- conflicted
+++ resolved
@@ -130,11 +130,7 @@
 					</Tooltip>
 				{/if}
 
-<<<<<<< HEAD
-				{#if !$mobile && $user !== undefined && $user?.role === 'admin'}
-=======
 				{#if !$mobile && ($user.role === 'admin' || $user?.permissions.chat?.controls)}
->>>>>>> b72150c8
 					<Tooltip content={$i18n.t('Controls')}>
 						<button
 							class=" flex cursor-pointer px-2 py-2 rounded-xl hover:bg-gray-50 dark:hover:bg-gray-850 transition"
