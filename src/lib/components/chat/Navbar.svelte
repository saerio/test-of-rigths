<script lang="ts">
<<<<<<< HEAD
import { getContext } from "svelte";
import { toast } from "svelte-sonner";

import {
	WEBUI_NAME,
	chatId,
	mobile,
	settings,
	showArchivedChats,
	showControls,
	showSidebar,
	temporaryChatEnabled,
	user,
} from "$lib/stores";

import { slide } from "svelte/transition";
import { page } from "$app/stores";

import ShareChatModal from "../chat/ShareChatModal.svelte";
import ModelSelector from "../chat/ModelSelector.svelte";
import Tooltip from "../common/Tooltip.svelte";
import Menu from "$lib/components/layout/Navbar/Menu.svelte";
import UserMenu from "$lib/components/layout/Sidebar/UserMenu.svelte";
import MenuLines from "../icons/MenuLines.svelte";
import AdjustmentsHorizontal from "../icons/AdjustmentsHorizontal.svelte";

import PencilSquare from "../icons/PencilSquare.svelte";

import type { SessionUser } from "$lib/types/auth";

const i18n = getContext<{
	t: (key: string) => string;
	subscribe: (callback: (value: any) => void) => () => void;
}>("i18n");

export let initNewChat: () => void;
export const title = $WEBUI_NAME;
export const shareEnabled = false;

export let chat: {
	id?: string;
} | null = null;
export let selectedModels: { id: string; name: string }[];
export const showModelSelector = true;

let showShareChatModal = false;
let showDownloadChatModal = false;
=======
	import { getContext } from 'svelte';
	import { toast } from 'svelte-sonner';

	import {
		WEBUI_NAME,
		chatId,
		mobile,
		settings,
		showArchivedChats,
		showControls,
		showSidebar,
		temporaryChatEnabled,
		user
	} from '$lib/stores';

	import { slide } from 'svelte/transition';
	import { page } from '$app/stores';

	import ShareChatModal from '../chat/ShareChatModal.svelte';
	import ModelSelector from '../chat/ModelSelector.svelte';
	import Tooltip from '../common/Tooltip.svelte';
	import Menu from '$lib/components/layout/Navbar/Menu.svelte';
	import UserMenu from '$lib/components/layout/Sidebar/UserMenu.svelte';
	import MenuLines from '../icons/MenuLines.svelte';
	import AdjustmentsHorizontal from '../icons/AdjustmentsHorizontal.svelte';

	import PencilSquare from '../icons/PencilSquare.svelte';
	import DrawerOpen from '../icons/DrawerOpen.svelte';

	const i18n = getContext('i18n');

	export let initNewChat: Function;
	export let title: string = $WEBUI_NAME;
	export let shareEnabled: boolean = false;

	export let chat;
	export let selectedModels;
	export let showModelSelector = true;

	let showShareChatModal = false;
	let showDownloadChatModal = false;
>>>>>>> 28ff5661
</script>

<ShareChatModal bind:show={showShareChatModal} chatId={$chatId} />

<nav class="sticky top-0 z-30 w-full px-1.5 py-1.5 -mb-8 flex items-center drag-region">
	<div
		class=" bg-gradient-to-b via-50% from-white via-white to-transparent dark:from-gray-900 dark:via-gray-900 dark:to-transparent pointer-events-none absolute inset-0 -bottom-7 z-[-1] blur"
	></div>

	<div class=" flex max-w-full w-full mx-auto px-1 pt-0.5 bg-transparent">
		<div class="flex items-center w-full max-w-full">
			<div
				class="{$showSidebar
					? 'md:hidden'
					: ''} mr-1 self-start flex flex-none items-center text-gray-600 dark:text-gray-400"
			>
				<button
					id="sidebar-toggle-button"
					class="cursor-pointer px-2 py-2 flex rounded-xl hover:bg-gray-50 dark:hover:bg-gray-850 transition hover:text-[var(--text-action-high-blue-france)]"
					on:click={() => {
						showSidebar.set(!$showSidebar);
					}}
					aria-label="Toggle Sidebar"
				>
					<div class=" m-auto self-center">
						<DrawerOpen className="size-5" strokeWidth="2" />
					</div>
				</button>
			</div>

			<div
				class="flex-1 overflow-hidden max-w-full py-0.5
			{$showSidebar ? 'ml-1' : ''}
			"
			>
				{#if showModelSelector}
					<ModelSelector bind:selectedModels showSetDefault={!shareEnabled} />
				{/if}
			</div>

			<div class="self-start flex flex-none items-center text-gray-600 dark:text-gray-400">
				<!-- <div class="md:hidden flex self-center w-[1px] h-5 mx-2 bg-gray-300 dark:bg-stone-700" /> -->
				{#if shareEnabled && chat && (chat.id || $temporaryChatEnabled)}
					<Menu
						{chat}
						{shareEnabled}
						shareHandler={() => {
							showShareChatModal = !showShareChatModal;
						}}
						downloadHandler={() => {
							showDownloadChatModal = !showDownloadChatModal;
						}}
					>
						<button
							class="flex cursor-pointer px-2 py-2 rounded-xl hover:bg-gray-50 dark:hover:bg-gray-850 transition"
							id="chat-context-menu-button"
						>
							<div class=" m-auto self-center">
								<svg
									xmlns="http://www.w3.org/2000/svg"
									fill="none"
									viewBox="0 0 24 24"
									stroke-width="1.5"
									stroke="currentColor"
									class="size-5"
								>
									<path
										stroke-linecap="round"
										stroke-linejoin="round"
										d="M6.75 12a.75.75 0 1 1-1.5 0 .75.75 0 0 1 1.5 0ZM12.75 12a.75.75 0 1 1-1.5 0 .75.75 0 0 1 1.5 0ZM18.75 12a.75.75 0 1 1-1.5 0 .75.75 0 0 1 1.5 0Z"
									/>
								</svg>
							</div>
						</button>
					</Menu>
				{:else if $mobile && $user && ($user.role === 'admin' || $user.permissions?.chat?.controls)}
					<Tooltip content={$i18n.t('Controls')}>
						<button
							class=" flex cursor-pointer px-2 py-2 rounded-xl hover:bg-gray-50 dark:hover:bg-gray-850 transition"
							on:click={async () => {
								await showControls.set(!$showControls);
							}}
							aria-label="Controls"
						>
							<div class=" m-auto self-center">
								<AdjustmentsHorizontal className=" size-5" strokeWidth="0.5" />
							</div>
						</button>
					</Tooltip>
				{/if}

				{#if !$mobile && $user && ($user.role === 'admin' || $user.permissions?.chat?.controls)}
					<Tooltip content={$i18n.t('Controls')}>
						<!-- Controls button -->
						<button
							class=" flex cursor-pointer px-2 py-2 rounded-xl hover:bg-gray-50 dark:hover:bg-gray-850 transition"
							on:click={async () => {
								await showControls.set(!$showControls);
							}}
							aria-label="Controls"
						>
							<div class=" m-auto self-center">
								<AdjustmentsHorizontal className=" size-5" strokeWidth="0.5" />
							</div>
						</button>
					</Tooltip>
				{/if}

				<Tooltip content={$i18n.t('New Chat')}>
					<button
						id="new-chat-button"
						class=" flex {$showSidebar
							? 'md:hidden'
							: ''} cursor-pointer px-2 py-2 rounded-xl text-gray-600 dark:text-gray-400 hover:bg-gray-50 dark:hover:bg-gray-850 transition"
						on:click={() => {
							initNewChat();
						}}
						aria-label="New Chat"
					>
						<div class=" m-auto self-center">
							<PencilSquare className=" size-5" strokeWidth="2" />
						</div>
					</button>
				</Tooltip>
<!-- 
				{#if $user !== undefined}
					<UserMenu
						className="max-w-[200px]"
						role={$user.role}
						on:show={(e) => {
							if (e.detail === 'archived-chat') {
								showArchivedChats.set(true);
							}
						}}
					>
						<button
							class="select-none flex rounded-xl p-1.5 w-full hover:bg-gray-50 dark:hover:bg-gray-850 transition"
							aria-label="User Menu"
						>
							<div class=" self-center">
								<img
									src={$user.profile_image_url}
									class="size-6 object-cover rounded-full"
									alt="User profile"
									draggable="false"
								/>
							</div>
						</button>
					</UserMenu>
				{/if} -->
			</div>
		</div>
	</div>
</nav><|MERGE_RESOLUTION|>--- conflicted
+++ resolved
@@ -1,5 +1,4 @@
 <script lang="ts">
-<<<<<<< HEAD
 import { getContext } from "svelte";
 import { toast } from "svelte-sonner";
 
@@ -26,7 +25,8 @@
 import MenuLines from "../icons/MenuLines.svelte";
 import AdjustmentsHorizontal from "../icons/AdjustmentsHorizontal.svelte";
 
-import PencilSquare from "../icons/PencilSquare.svelte";
+	import PencilSquare from '../icons/PencilSquare.svelte';
+	import DrawerOpen from '../icons/DrawerOpen.svelte';
 
 import type { SessionUser } from "$lib/types/auth";
 
@@ -47,49 +47,6 @@
 
 let showShareChatModal = false;
 let showDownloadChatModal = false;
-=======
-	import { getContext } from 'svelte';
-	import { toast } from 'svelte-sonner';
-
-	import {
-		WEBUI_NAME,
-		chatId,
-		mobile,
-		settings,
-		showArchivedChats,
-		showControls,
-		showSidebar,
-		temporaryChatEnabled,
-		user
-	} from '$lib/stores';
-
-	import { slide } from 'svelte/transition';
-	import { page } from '$app/stores';
-
-	import ShareChatModal from '../chat/ShareChatModal.svelte';
-	import ModelSelector from '../chat/ModelSelector.svelte';
-	import Tooltip from '../common/Tooltip.svelte';
-	import Menu from '$lib/components/layout/Navbar/Menu.svelte';
-	import UserMenu from '$lib/components/layout/Sidebar/UserMenu.svelte';
-	import MenuLines from '../icons/MenuLines.svelte';
-	import AdjustmentsHorizontal from '../icons/AdjustmentsHorizontal.svelte';
-
-	import PencilSquare from '../icons/PencilSquare.svelte';
-	import DrawerOpen from '../icons/DrawerOpen.svelte';
-
-	const i18n = getContext('i18n');
-
-	export let initNewChat: Function;
-	export let title: string = $WEBUI_NAME;
-	export let shareEnabled: boolean = false;
-
-	export let chat;
-	export let selectedModels;
-	export let showModelSelector = true;
-
-	let showShareChatModal = false;
-	let showDownloadChatModal = false;
->>>>>>> 28ff5661
 </script>
 
 <ShareChatModal bind:show={showShareChatModal} chatId={$chatId} />
