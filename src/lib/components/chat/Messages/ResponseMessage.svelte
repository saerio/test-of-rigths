--- conflicted
+++ resolved
@@ -1045,7 +1045,6 @@
 									</button>
 								</Tooltip>
 
-<<<<<<< HEAD
 								<Tooltip content={$i18n.t('Read Aloud')} placement="bottom">
 									<button
 										id="speak-button-{message.id}"
@@ -1070,33 +1069,6 @@
 														animation: spinner_MGfb 0.8s linear infinite;
 														animation-delay: -0.8s;
 													}
-=======
-								{#if $user?.role === 'admin' || ($user?.permissions?.chat?.tts ?? true)}
-									<Tooltip content={$i18n.t('Read Aloud')} placement="bottom">
-										<button
-											id="speak-button-{message.id}"
-											class="{isLastMessage
-												? 'visible'
-												: 'invisible group-hover:visible'} p-1.5 hover:bg-black/5 dark:hover:bg-white/5 rounded-lg dark:hover:text-white hover:text-black transition"
-											on:click={() => {
-												if (!loadingSpeech) {
-													toggleSpeakMessage();
-												}
-											}}
-										>
-											{#if loadingSpeech}
-												<svg
-													class=" w-4 h-4"
-													fill="currentColor"
-													viewBox="0 0 24 24"
-													xmlns="http://www.w3.org/2000/svg"
-												>
-													<style>
-														.spinner_S1WN {
-															animation: spinner_MGfb 0.8s linear infinite;
-															animation-delay: -0.8s;
-														}
->>>>>>> e4c74175
 
 														.spinner_Km9P {
 															animation-delay: -0.65s;
