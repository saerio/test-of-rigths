--- conflicted
+++ resolved
@@ -593,13 +593,7 @@
 		<div class="flex-auto w-0 pl-1">
 			<Name>
 				<Tooltip content={model?.name ?? message.model} placement="top-start">
-<<<<<<< HEAD
-					<span class="line-clamp-1"> Albert </span>
-=======
-					<span class="line-clamp-1 text-black dark:text-white">
-						{model?.name ?? message.model}
-					</span>
->>>>>>> 63533c9e
+					<span class="line-clamp-1 text-black dark:text-white"> Albert </span>
 				</Tooltip>
 
 				{#if message.timestamp}
