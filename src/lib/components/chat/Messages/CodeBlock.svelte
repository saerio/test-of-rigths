--- conflicted
+++ resolved
@@ -29,11 +29,8 @@
 
 	export let save = false;
 	export let run = true;
-<<<<<<< HEAD
-=======
 	export let preview = false;
 	export let collapsed = false;
->>>>>>> b5f4c85b
 
 	export let token;
 	export let lang = '';
@@ -96,7 +93,6 @@
 		}, 1000);
 	};
 
-<<<<<<< HEAD
 	const copyCodeToPlugin = async () => {
 		copiedToPlugin = true;
 		debugger;
@@ -105,10 +101,10 @@
 		setTimeout(() => {
 			copiedToPlugin = false;
 		}, 1000);
-=======
+	};
+	
 	const previewCode = () => {
 		onPreview(code);
->>>>>>> b5f4c85b
 	};
 
 	const checkPythonCode = (str) => {
