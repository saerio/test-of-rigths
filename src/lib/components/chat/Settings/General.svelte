--- conflicted
+++ resolved
@@ -127,6 +127,8 @@
 		template: null
 	};
 
+
+
 	const validateJSON = (json) => {
 		try {
 			const obj = JSON.parse(json);
@@ -145,11 +147,6 @@
 			requestFormat = null;
 		}
 
-<<<<<<< HEAD
-		saveSettings({
-			requestFormat: requestFormat !== '' ? requestFormat : undefined
-		});
-=======
 		saveSettings({ requestFormat: requestFormat !== null ? requestFormat : undefined });
 	};
 
@@ -200,7 +197,6 @@
 
 		requestFormat =
 			typeof requestFormat === 'object' ? JSON.stringify(requestFormat, null, 2) : requestFormat;
->>>>>>> 63533c9e
 	};
 
 	onMount(async () => {
@@ -393,26 +389,9 @@
 					</div>
 				</div>
 			</div>
-<<<<<<< HEAD
 
 			{#if $user?.role === 'admin' || $user?.permissions?.chat?.controls}
 				<hr class="border-gray-100 dark:border-gray-850 my-3" />
-=======
-		</div>
-
-		{#if $user?.role === 'admin' || $user?.permissions.chat?.controls}
-			<hr class="border-gray-50 dark:border-gray-850 my-3" />
-
-			<div>
-				<div class=" my-2.5 text-sm font-medium">{$i18n.t('System Prompt')}</div>
-				<Textarea
-					bind:value={system}
-					className="w-full text-sm bg-white dark:text-gray-300 dark:bg-gray-900 outline-hidden resize-none"
-					rows="4"
-					placeholder={$i18n.t('Enter system prompt here')}
-				/>
-			</div>
->>>>>>> 63533c9e
 
 				<div>
 					<div class=" my-2.5 text-sm font-medium">{i18nInstance?.t('System Prompt')}</div>
@@ -423,7 +402,6 @@
 					/>
 				</div>
 
-<<<<<<< HEAD
 				<div class="mt-2 space-y-3 pr-1.5">
 					<div class="flex justify-between items-center text-sm">
 						<div class="  font-medium">{i18nInstance?.t('Advanced Parameters')}</div>
@@ -457,42 +435,8 @@
 										<span class="ml-2 self-center"> {i18nInstance?.t('Custom')} </span>
 									{/if}
 								</button>
-=======
-				{#if showAdvanced}
-					<AdvancedParams admin={$user?.role === 'admin'} bind:params />
-					<hr class=" border-gray-100 dark:border-gray-850" />
-
-					<div class=" w-full justify-between">
-						<div class="flex w-full justify-between">
-							<div class=" self-center text-xs font-medium">{$i18n.t('Keep Alive')}</div>
-
-							<button
-								class="p-1 px-3 text-xs flex rounded-sm transition"
-								type="button"
-								on:click={() => {
-									keepAlive = keepAlive === null ? '5m' : null;
-								}}
-							>
-								{#if keepAlive === null}
-									<span class="ml-2 self-center"> {$i18n.t('Default')} </span>
-								{:else}
-									<span class="ml-2 self-center"> {$i18n.t('Custom')} </span>
-								{/if}
-							</button>
-						</div>
-
-						{#if keepAlive !== null}
-							<div class="flex mt-1 space-x-2">
-								<input
-									class="w-full text-sm dark:text-gray-300 dark:bg-gray-850 outline-hidden"
-									type="text"
-									placeholder={$i18n.t("e.g. '30s','10m'. Valid time units are 's', 'm', 'h'.")}
-									bind:value={keepAlive}
-								/>
->>>>>>> 63533c9e
 							</div>
 
-<<<<<<< HEAD
 							{#if keepAlive !== null}
 								<div class="flex mt-1 space-x-2">
 									<input
@@ -531,50 +475,6 @@
 				</div>
 			{/if}
 		</div>
-=======
-					<div>
-						<div class=" flex w-full justify-between">
-							<div class=" self-center text-xs font-medium">{$i18n.t('Request Mode')}</div>
-
-							<button
-								class="p-1 px-3 text-xs flex rounded-sm transition"
-								on:click={() => {
-									toggleRequestFormat();
-								}}
-							>
-								{#if requestFormat === null}
-									<span class="ml-2 self-center"> {$i18n.t('Default')} </span>
-								{:else}
-									<!-- <svg
-                            xmlns="http://www.w3.org/2000/svg"
-                            viewBox="0 0 20 20"
-                            fill="currentColor"
-                            class="w-4 h-4 self-center"
-                        >
-                            <path
-                                d="M10 2a.75.75 0 01.75.75v1.5a.75.75 0 01-1.5 0v-1.5A.75.75 0 0110 2zM10 15a.75.75 0 01.75.75v1.5a.75.75 0 01-1.5 0v-1.5A.75.75 0 0110 15zM10 7a3 3 0 100 6 3 3 0 000-6zM15.657 5.404a.75.75 0 10-1.06-1.06l-1.061 1.06a.75.75 0 001.06 1.06l1.06-1.06zM6.464 14.596a.75.75 0 10-1.06-1.06l-1.06 1.06a.75.75 0 001.06 1.06l1.06-1.06zM18 10a.75.75 0 01-.75.75h-1.5a.75.75 0 010-1.5h1.5A.75.75 0 0118 10zM5 10a.75.75 0 01-.75.75h-1.5a.75.75 0 010-1.5h1.5A.75.75 0 015 10zM14.596 15.657a.75.75 0 001.06-1.06l-1.06-1.061a.75.75 0 10-1.06 1.06l1.06 1.06zM5.404 6.464a.75.75 0 001.06-1.06l-1.06-1.06a.75.75 0 10-1.061 1.06l1.06 1.06z"
-                            />
-                        </svg> -->
-									<span class="ml-2 self-center"> {$i18n.t('JSON')} </span>
-								{/if}
-							</button>
-						</div>
-
-						{#if requestFormat !== null}
-							<div class="flex mt-1 space-x-2">
-								<Textarea
-									className="w-full  text-sm dark:text-gray-300 dark:bg-gray-900 outline-hidden"
-									placeholder={$i18n.t('e.g. "json" or a JSON schema')}
-									bind:value={requestFormat}
-								/>
-							</div>
-						{/if}
-					</div>
-				{/if}
-			</div>
-		{/if}
-	</div>
->>>>>>> 63533c9e
 
 	<div class="flex justify-end pt-3 text-sm font-medium">
 		<button
