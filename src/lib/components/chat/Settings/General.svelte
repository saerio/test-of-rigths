<script lang="ts">
	import { toast } from 'svelte-sonner';
	import { createEventDispatcher, onMount, getContext } from 'svelte';
	import { getLanguages } from '$lib/i18n';
	const dispatch = createEventDispatcher();

	import { models, settings, theme, user } from '$lib/stores';

	const i18n = getContext('i18n');

	import AdvancedParams from './Advanced/AdvancedParams.svelte';

	export let saveSettings: Function;
	export let getModels: Function;

	// General
	let themes = ['dark', 'light', 'rose-pine dark', 'rose-pine-dawn light', 'oled-dark'];
	let selectedTheme = 'system';

	let languages = [];
	let lang = $i18n.language;
	let notificationEnabled = false;
	let system = '';

	let showAdvanced = false;

	const toggleNotification = async () => {
		const permission = await Notification.requestPermission();

		if (permission === 'granted') {
			notificationEnabled = !notificationEnabled;
			saveSettings({ notificationEnabled: notificationEnabled });
		} else {
			toast.error(
				'Response notifications cannot be activated as the website permissions have been denied. Please visit your browser settings to grant the necessary access.'
			);
		}
	};

	// Advanced
	let requestFormat = '';
	let keepAlive = null;

	let params = {
		// Advanced
		seed: null,
		temperature: null,
		frequency_penalty: null,
		repeat_last_n: null,
		mirostat: null,
		mirostat_eta: null,
		mirostat_tau: null,
		top_k: null,
		top_p: null,
		stop: null,
		tfs_z: null,
		num_ctx: null,
		max_tokens: null
	};

	const toggleRequestFormat = async () => {
		if (requestFormat === '') {
			requestFormat = 'json';
		} else {
			requestFormat = '';
		}

		saveSettings({ requestFormat: requestFormat !== '' ? requestFormat : undefined });
	};

	onMount(async () => {
		selectedTheme = localStorage.theme ?? 'system';

		languages = await getLanguages();

		notificationEnabled = $settings.notificationEnabled ?? false;
		system = $settings.system ?? '';

		requestFormat = $settings.requestFormat ?? '';
		keepAlive = $settings.keepAlive ?? null;

		params = { ...params, ...$settings.params };
		params.stop = $settings?.params?.stop ? ($settings?.params?.stop ?? []).join(',') : null;
	});

	const applyTheme = (_theme: string) => {
		let themeToApply = _theme === 'oled-dark' ? 'dark' : _theme;

		if (_theme === 'system') {
			themeToApply = window.matchMedia('(prefers-color-scheme: dark)').matches ? 'dark' : 'light';
		}

		if (themeToApply === 'dark' && !_theme.includes('oled')) {
			document.documentElement.style.setProperty('--color-gray-900', '#171717');
			document.documentElement.style.setProperty('--color-gray-950', '#0d0d0d');
		}

		themes
			.filter((e) => e !== themeToApply)
			.forEach((e) => {
				e.split(' ').forEach((e) => {
					document.documentElement.classList.remove(e);
				});
			});

		themeToApply.split(' ').forEach((e) => {
			document.documentElement.classList.add(e);
		});

		console.log(_theme);
	};

	const themeChangeHandler = (_theme: string) => {
		theme.set(_theme);
		localStorage.setItem('theme', _theme);
		if (_theme.includes('oled')) {
			document.documentElement.style.setProperty('--color-gray-900', '#000000');
			document.documentElement.style.setProperty('--color-gray-950', '#000000');
			document.documentElement.classList.add('dark');
		}
		applyTheme(_theme);
	};
</script>

<div class="flex flex-col h-full justify-between text-sm">
	<div class="  pr-1.5 overflow-y-scroll max-h-[25rem]">
		<div class="">
			<div class=" mb-1 text-sm font-medium">{$i18n.t('WebUI Settings')}</div>

			<div class="flex w-full justify-between">
				<div class=" self-center text-xs font-medium">{$i18n.t('Theme')}</div>
				<div class="flex items-center relative">
					<select
						class=" dark:bg-gray-900 w-fit pr-8 rounded py-2 px-2 text-xs bg-transparent outline-none text-right"
						bind:value={selectedTheme}
						placeholder="Select a theme"
						on:change={() => themeChangeHandler(selectedTheme)}
					>
						<option value="system">⚙️ {$i18n.t('System')}</option>
						<option value="dark">🌑 {$i18n.t('Dark')}</option>
						<option value="oled-dark">🌃 {$i18n.t('OLED Dark')}</option>
						<option value="light">☀️ {$i18n.t('Light')}</option>
<<<<<<< HEAD
						<option value="rose-pine dark">🪻 {$i18n.t('Rosé Pine')}</option>
						<option value="rose-pine-dawn light">🌷 {$i18n.t('Rosé Pine Dawn')}</option>
=======
						<option value="her">🌷 Her</option>
						<!-- <option value="rose-pine dark">🪻 {$i18n.t('Rosé Pine')}</option>
						<option value="rose-pine-dawn light">🌷 {$i18n.t('Rosé Pine Dawn')}</option> -->
>>>>>>> 0917fa6f
					</select>
				</div>
			</div>

			<div class=" flex w-full justify-between">
				<div class=" self-center text-xs font-medium">{$i18n.t('Language')}</div>
				<div class="flex items-center relative">
					<select
						class=" dark:bg-gray-900 w-fit pr-8 rounded py-2 px-2 text-xs bg-transparent outline-none text-right"
						bind:value={lang}
						placeholder="Select a language"
						on:change={(e) => {
							$i18n.changeLanguage(lang);
						}}
					>
						{#each languages as language}
							<option value={language['code']}>{language['title']}</option>
						{/each}
					</select>
				</div>
			</div>
			{#if $i18n.language === 'en-US'}
				<div class="mb-2 text-xs text-gray-400 dark:text-gray-500">
					Couldn't find your language?
					<a
						class=" text-gray-300 font-medium underline"
						href="https://github.com/open-webui/open-webui/blob/main/docs/CONTRIBUTING.md#-translations-and-internationalization"
						target="_blank"
					>
						Help us translate Open WebUI!
					</a>
				</div>
			{/if}

			<div>
				<div class=" py-0.5 flex w-full justify-between">
					<div class=" self-center text-xs font-medium">{$i18n.t('Notifications')}</div>

					<button
						class="p-1 px-3 text-xs flex rounded transition"
						on:click={() => {
							toggleNotification();
						}}
						type="button"
					>
						{#if notificationEnabled === true}
							<span class="ml-2 self-center">{$i18n.t('On')}</span>
						{:else}
							<span class="ml-2 self-center">{$i18n.t('Off')}</span>
						{/if}
					</button>
				</div>
			</div>
		</div>

		<hr class=" dark:border-gray-850 my-3" />

		<div>
			<div class=" my-2.5 text-sm font-medium">{$i18n.t('System Prompt')}</div>
			<textarea
				bind:value={system}
				class="w-full rounded-lg p-4 text-sm dark:text-gray-300 dark:bg-gray-850 outline-none resize-none"
				rows="4"
			/>
		</div>

		<div class="mt-2 space-y-3 pr-1.5">
			<div class="flex justify-between items-center text-sm">
				<div class="  font-medium">{$i18n.t('Advanced Parameters')}</div>
				<button
					class=" text-xs font-medium text-gray-500"
					type="button"
					on:click={() => {
						showAdvanced = !showAdvanced;
					}}>{showAdvanced ? $i18n.t('Hide') : $i18n.t('Show')}</button
				>
			</div>

			{#if showAdvanced}
				<AdvancedParams admin={$user?.role === 'admin'} bind:params />
				<hr class=" dark:border-gray-850" />

				<div class=" py-1 w-full justify-between">
					<div class="flex w-full justify-between">
						<div class=" self-center text-xs font-medium">{$i18n.t('Keep Alive')}</div>

						<button
							class="p-1 px-3 text-xs flex rounded transition"
							type="button"
							on:click={() => {
								keepAlive = keepAlive === null ? '5m' : null;
							}}
						>
							{#if keepAlive === null}
								<span class="ml-2 self-center"> {$i18n.t('Default')} </span>
							{:else}
								<span class="ml-2 self-center"> {$i18n.t('Custom')} </span>
							{/if}
						</button>
					</div>

					{#if keepAlive !== null}
						<div class="flex mt-1 space-x-2">
							<input
								class="w-full rounded-lg py-2 px-4 text-sm dark:text-gray-300 dark:bg-gray-850 outline-none"
								type="text"
								placeholder={$i18n.t("e.g. '30s','10m'. Valid time units are 's', 'm', 'h'.")}
								bind:value={keepAlive}
							/>
						</div>
					{/if}
				</div>

				<div>
					<div class=" py-1 flex w-full justify-between">
						<div class=" self-center text-sm font-medium">{$i18n.t('Request Mode')}</div>

						<button
							class="p-1 px-3 text-xs flex rounded transition"
							on:click={() => {
								toggleRequestFormat();
							}}
						>
							{#if requestFormat === ''}
								<span class="ml-2 self-center"> {$i18n.t('Default')} </span>
							{:else if requestFormat === 'json'}
								<!-- <svg
                            xmlns="http://www.w3.org/2000/svg"
                            viewBox="0 0 20 20"
                            fill="currentColor"
                            class="w-4 h-4 self-center"
                        >
                            <path
                                d="M10 2a.75.75 0 01.75.75v1.5a.75.75 0 01-1.5 0v-1.5A.75.75 0 0110 2zM10 15a.75.75 0 01.75.75v1.5a.75.75 0 01-1.5 0v-1.5A.75.75 0 0110 15zM10 7a3 3 0 100 6 3 3 0 000-6zM15.657 5.404a.75.75 0 10-1.06-1.06l-1.061 1.06a.75.75 0 001.06 1.06l1.06-1.06zM6.464 14.596a.75.75 0 10-1.06-1.06l-1.06 1.06a.75.75 0 001.06 1.06l1.06-1.06zM18 10a.75.75 0 01-.75.75h-1.5a.75.75 0 010-1.5h1.5A.75.75 0 0118 10zM5 10a.75.75 0 01-.75.75h-1.5a.75.75 0 010-1.5h1.5A.75.75 0 015 10zM14.596 15.657a.75.75 0 001.06-1.06l-1.06-1.061a.75.75 0 10-1.06 1.06l1.06 1.06zM5.404 6.464a.75.75 0 001.06-1.06l-1.06-1.06a.75.75 0 10-1.061 1.06l1.06 1.06z"
                            />
                        </svg> -->
								<span class="ml-2 self-center"> {$i18n.t('JSON')} </span>
							{/if}
						</button>
					</div>
				</div>
			{/if}
		</div>
	</div>

	<div class="flex justify-end pt-3 text-sm font-medium">
		<button
			class="  px-4 py-2 bg-emerald-700 hover:bg-emerald-800 text-gray-100 transition rounded-lg"
			on:click={() => {
				saveSettings({
					system: system !== '' ? system : undefined,
					params: {
						seed: (params.seed !== null ? params.seed : undefined) ?? undefined,
						stop: params.stop ? params.stop.split(',').filter((e) => e) : undefined,
						temperature: params.temperature !== null ? params.temperature : undefined,
						frequency_penalty:
							params.frequency_penalty !== null ? params.frequency_penalty : undefined,
						repeat_last_n: params.repeat_last_n !== null ? params.repeat_last_n : undefined,
						mirostat: params.mirostat !== null ? params.mirostat : undefined,
						mirostat_eta: params.mirostat_eta !== null ? params.mirostat_eta : undefined,
						mirostat_tau: params.mirostat_tau !== null ? params.mirostat_tau : undefined,
						top_k: params.top_k !== null ? params.top_k : undefined,
						top_p: params.top_p !== null ? params.top_p : undefined,
						tfs_z: params.tfs_z !== null ? params.tfs_z : undefined,
						num_ctx: params.num_ctx !== null ? params.num_ctx : undefined,
						max_tokens: params.max_tokens !== null ? params.max_tokens : undefined,
						use_mmap: params.use_mmap !== null ? params.use_mmap : undefined,
						use_mlock: params.use_mlock !== null ? params.use_mlock : undefined,
						num_thread: params.num_thread !== null ? params.num_thread : undefined
					},
					keepAlive: keepAlive ? (isNaN(keepAlive) ? keepAlive : parseInt(keepAlive)) : undefined
				});
				dispatch('save');
			}}
		>
			{$i18n.t('Save')}
		</button>
	</div>
</div><|MERGE_RESOLUTION|>--- conflicted
+++ resolved
@@ -140,14 +140,11 @@
 						<option value="dark">🌑 {$i18n.t('Dark')}</option>
 						<option value="oled-dark">🌃 {$i18n.t('OLED Dark')}</option>
 						<option value="light">☀️ {$i18n.t('Light')}</option>
-<<<<<<< HEAD
 						<option value="rose-pine dark">🪻 {$i18n.t('Rosé Pine')}</option>
 						<option value="rose-pine-dawn light">🌷 {$i18n.t('Rosé Pine Dawn')}</option>
-=======
 						<option value="her">🌷 Her</option>
 						<!-- <option value="rose-pine dark">🪻 {$i18n.t('Rosé Pine')}</option>
 						<option value="rose-pine-dawn light">🌷 {$i18n.t('Rosé Pine Dawn')}</option> -->
->>>>>>> 0917fa6f
 					</select>
 				</div>
 			</div>
