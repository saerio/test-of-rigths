--- conflicted
+++ resolved
@@ -183,7 +183,6 @@
 				'vibration',
 				'voice control',
 				'voicecontrol',
-<<<<<<< HEAD
 				'voiceinterruption',
 				'call',
 				'emojis',
@@ -201,14 +200,12 @@
 				'nenna',
 				'nennaai',
 				'sensitivedata'
-=======
 				'widescreen mode',
 				'widescreenmode',
 				'whatsnew',
 				'whats new',
 				'websearchinchat',
 				'web search in chat'
->>>>>>> 63256136
 			]
 		},
 		...($user?.role === 'admin' ||
