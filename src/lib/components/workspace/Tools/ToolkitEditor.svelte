<script lang="ts">
	import { getContext, createEventDispatcher, onMount, tick } from 'svelte';
	import type { Writable } from 'svelte/store';
	import type { i18n as i18nType } from 'i18next';
	import type { SvelteComponent } from 'svelte';

	const i18n = getContext<Writable<i18nType>>('i18n');

	import CodeEditor from '$lib/components/common/CodeEditor.svelte';
	import { goto } from '$app/navigation';
	import ConfirmDialog from '$lib/components/common/ConfirmDialog.svelte';
	import Badge from '$lib/components/common/Badge.svelte';
	import ChevronLeft from '$lib/components/icons/ChevronLeft.svelte';
	import Tooltip from '$lib/components/common/Tooltip.svelte';
	import LockClosed from '$lib/components/icons/LockClosed.svelte';
	import AccessControlModal from '../common/AccessControlModal.svelte';

	const dispatch = createEventDispatcher();

	let formElement: HTMLFormElement | null = null;
	let loading = false;

	let showConfirm = false;
	let showAccessControlModal = false;

	export let edit = false;
	export let clone = false;

	export let id = '';
	export let name = '';
	export let meta = {
		description: ''
	};
	export let content = '';
	export let accessControl: null | undefined = null;

	let _content = '';

	$: if (content) {
		updateContent();
	}

	const updateContent = () => {
		_content = content;
	};

	$: if (name && !edit && !clone) {
		id = name.replace(/\s+/g, '_').toLowerCase();
	}

	let codeEditor: InstanceType<typeof CodeEditor> | null = null;
	let boilerplate = `import os
import requests
from datetime import datetime


class Tools:
    def __init__(self):
        pass

    # Add your custom tools using pure Python code here, make sure to add type hints
    # Use Sphinx-style docstrings to document your tools, they will be used for generating tools specifications
    # Please refer to function_calling_filter_pipeline.py file from pipelines project for an example

    def get_user_name_and_email_and_id(self, __user__: dict = {}) -> str:
        """
        Get the user name, Email and ID from the user object.
        """

        # Do not include :param for __user__ in the docstring as it should not be shown in the tool's specification
        # The session user object will be passed as a parameter when the function is called

        print(__user__)
        result = ""

        if "name" in __user__:
            result += f"User: {__user__['name']}"
        if "id" in __user__:
            result += f" (ID: {__user__['id']})"
        if "email" in __user__:
            result += f" (Email: {__user__['email']})"

        if result == "":
            result = "User: Unknown"

        return result

    def get_current_time(self) -> str:
        """
        Get the current time in a more human-readable format.
        :return: The current time.
        """

        now = datetime.now()
        current_time = now.strftime("%I:%M:%S %p")  # Using 12-hour format with AM/PM
        current_date = now.strftime(
            "%A, %B %d, %Y"
        )  # Full weekday, month name, day, and year

        return f"Current Date and Time = {current_date}, {current_time}"

    def calculator(self, equation: str) -> str:
        """
        Calculate the result of an equation.
        :param equation: The equation to calculate.
        """

        # Avoid using eval in production code
        # https://nedbatchelder.com/blog/201206/eval_really_is_dangerous.html
        try:
            result = eval(equation)
            return f"{equation} = {result}"
        except Exception as e:
            print(e)
            return "Invalid equation"

    def get_current_weather(self, city: str) -> str:
        """
        Get the current weather for a given city.
        :param city: The name of the city to get the weather for.
        :return: The current weather information or an error message.
        """
        api_key = os.getenv("OPENWEATHER_API_KEY")
        if not api_key:
            return (
                "API key is not set in the environment variable 'OPENWEATHER_API_KEY'."
            )

        base_url = "http://api.openweathermap.org/data/2.5/weather"
        params = {
            "q": city,
            "appid": api_key,
            "units": "metric",  # Optional: Use 'imperial' for Fahrenheit
        }

        try:
            response = requests.get(base_url, params=params)
            response.raise_for_status()  # Raise HTTPError for bad responses (4xx and 5xx)
            data = response.json()

            if data.get("cod") != 200:
                return f"Error fetching weather data: {data.get('message')}"

            weather_description = data["weather"][0]["description"]
            temperature = data["main"]["temp"]
            humidity = data["main"]["humidity"]
            wind_speed = data["wind"]["speed"]

            return f"Weather in {city}: {temperature}°C"
        except requests.RequestException as e:
            return f"Error fetching weather data: {str(e)}"
`;

	const saveHandler = async () => {
		loading = true;
		dispatch('save', {
			id,
			name,
			meta,
			content,
			access_control: accessControl
		});
	};

	const submitHandler = async () => {
		if (codeEditor) {
			content = _content;
			await tick();

			const res = await codeEditor.formatPythonCodeHandler();
			await tick();

			content = _content;
			await tick();

			if (res) {
				console.log('Code formatted successfully');

				saveHandler();
			}
		}
	};
</script>

<AccessControlModal
	bind:show={showAccessControlModal}
	bind:accessControl
	accessRoles={['read', 'write']}
/>

<div class=" flex flex-col justify-between w-full overflow-y-auto h-full">
	<div class="mx-auto w-full md:px-0 h-full">
		<form
			bind:this={formElement}
			class=" flex flex-col max-h-[100dvh] h-full"
			on:submit|preventDefault={() => {
				if (edit) {
					submitHandler();
				} else {
					showConfirm = true;
				}
			}}
		>
			<div class="flex flex-col flex-1 overflow-auto h-0">
				<div class="w-full mb-2 flex flex-col gap-0.5">
					<div class="flex w-full items-center">
<<<<<<< HEAD
						<div class=" flex-shrink-0 mr-2">
							<Tooltip content={$i18n?.t?.('Back') ?? 'Back'}>
=======
						<div class=" shrink-0 mr-2">
							<Tooltip content={$i18n.t('Back')}>
>>>>>>> 3f3a5bb0
								<button
									class="w-full text-left text-sm py-1.5 px-1 rounded-lg dark:text-gray-300 dark:hover:text-white hover:bg-black/5 dark:hover:bg-gray-850"
									on:click={() => {
										goto('/workspace/tools');
									}}
									type="button"
								>
									<ChevronLeft strokeWidth="2.5" />
								</button>
							</Tooltip>
						</div>

						<div class="flex-1">
							<Tooltip
								content={$i18n?.t?.('e.g. My Tools') ?? 'e.g. My Tools'}
								placement="top-start"
							>
								<input
									class="w-full text-2xl font-semibold bg-transparent outline-hidden"
									type="text"
									placeholder={$i18n?.t?.('Tool Name') ?? 'Tool Name'}
									bind:value={name}
									required
								/>
							</Tooltip>
						</div>

						<div class="self-center shrink-0">
							<button
								class="bg-gray-50 hover:bg-gray-100 text-black dark:bg-gray-850 dark:hover:bg-gray-800 dark:text-white transition px-2 py-1 rounded-full flex gap-1 items-center"
								type="button"
								on:click={() => {
									showAccessControlModal = true;
								}}
							>
								<LockClosed strokeWidth="2.5" className="size-3.5" />

<<<<<<< HEAD
								<div class="text-sm font-medium flex-shrink-0">
									{$i18n?.t?.('Access') ?? 'Access'}
=======
								<div class="text-sm font-medium shrink-0">
									{$i18n.t('Access')}
>>>>>>> 3f3a5bb0
								</div>
							</button>
						</div>
					</div>

					<div class=" flex gap-2 px-1 items-center">
						{#if edit}
							<div class="text-sm text-gray-500 shrink-0">
								{id}
							</div>
						{:else}
							<Tooltip
								className="w-full"
								content={$i18n?.t?.('e.g. my_tools') ?? 'e.g. my_tools'}
								placement="top-start"
							>
								<input
									class="w-full text-sm disabled:text-gray-500 bg-transparent outline-hidden"
									type="text"
									placeholder={$i18n?.t?.('Tool ID') ?? 'Tool ID'}
									bind:value={id}
									required
									disabled={edit}
								/>
							</Tooltip>
						{/if}

						<Tooltip
							className="w-full self-center items-center flex"
							content={$i18n?.t?.('e.g. Tools for performing various operations') ??
								'e.g. Tools for performing various operations'}
							placement="top-start"
						>
							<input
								class="w-full text-sm bg-transparent outline-hidden"
								type="text"
								placeholder={$i18n?.t?.('Tool Description') ?? 'Tool Description'}
								bind:value={meta.description}
								required
							/>
						</Tooltip>
					</div>
				</div>

				<div class="mb-2 flex-1 overflow-auto h-0 rounded-lg">
					<CodeEditor
						bind:this={codeEditor}
						value={content}
						{boilerplate}
						lang="python"
						on:change={(e) => {
							_content = e.detail.value;
						}}
						on:save={() => {
							if (formElement) {
								formElement.requestSubmit();
							}
						}}
					/>
				</div>

				<div class="pb-3 flex justify-between">
					<div class="flex-1 pr-3">
						<div class="text-xs text-gray-500 line-clamp-2">
							<span class=" font-semibold dark:text-gray-200"
								>{$i18n?.t?.('Warning:') ?? 'Warning:'}</span
							>
							{$i18n?.t?.('Tools are a function calling system with arbitrary code execution') ??
								'Tools are a function calling system with arbitrary code execution'} <br />—
							<span class=" font-medium dark:text-gray-400"
								>{$i18n?.t?.(`don't install random tools from sources you don't trust.`) ??
									`don't install random tools from sources you don't trust.`}</span
							>
						</div>
					</div>

					<button
						class="px-3.5 py-1.5 text-sm font-medium bg-black hover:bg-gray-900 text-white dark:bg-white dark:text-black dark:hover:bg-gray-100 transition rounded-full"
						type="submit"
					>
						{$i18n?.t?.('Save') ?? 'Save'}
					</button>
				</div>
			</div>
		</form>
	</div>
</div>

<ConfirmDialog
	bind:show={showConfirm}
	on:confirm={() => {
		submitHandler();
	}}
>
	<div class="text-sm text-gray-500">
		<div class=" bg-yellow-500/20 text-yellow-700 dark:text-yellow-200 rounded-lg px-4 py-3">
			<div>
				{$i18n?.t?.('Please carefully review the following warnings:') ??
					'Please carefully review the following warnings:'}
			</div>

			<ul class=" mt-1 list-disc pl-4 text-xs">
				<li>
					{$i18n?.t?.(
						'Tools have a function calling system that allows arbitrary code execution.'
					) ?? 'Tools have a function calling system that allows arbitrary code execution.'}
				</li>
				<li>
					{$i18n?.t?.('Do not install tools from sources you do not fully trust.') ??
						'Do not install tools from sources you do not fully trust.'}
				</li>
			</ul>
		</div>

		<div class="my-3">
			{$i18n?.t?.(
				'I acknowledge that I have read and I understand the implications of my action. I am aware of the risks associated with executing arbitrary code and I have verified the trustworthiness of the source.'
			) ??
				'I acknowledge that I have read and I understand the implications of my action. I am aware of the risks associated with executing arbitrary code and I have verified the trustworthiness of the source.'}
		</div>
	</div>
</ConfirmDialog><|MERGE_RESOLUTION|>--- conflicted
+++ resolved
@@ -204,13 +204,8 @@
 			<div class="flex flex-col flex-1 overflow-auto h-0">
 				<div class="w-full mb-2 flex flex-col gap-0.5">
 					<div class="flex w-full items-center">
-<<<<<<< HEAD
 						<div class=" flex-shrink-0 mr-2">
 							<Tooltip content={$i18n?.t?.('Back') ?? 'Back'}>
-=======
-						<div class=" shrink-0 mr-2">
-							<Tooltip content={$i18n.t('Back')}>
->>>>>>> 3f3a5bb0
 								<button
 									class="w-full text-left text-sm py-1.5 px-1 rounded-lg dark:text-gray-300 dark:hover:text-white hover:bg-black/5 dark:hover:bg-gray-850"
 									on:click={() => {
@@ -248,13 +243,8 @@
 							>
 								<LockClosed strokeWidth="2.5" className="size-3.5" />
 
-<<<<<<< HEAD
 								<div class="text-sm font-medium flex-shrink-0">
 									{$i18n?.t?.('Access') ?? 'Access'}
-=======
-								<div class="text-sm font-medium shrink-0">
-									{$i18n.t('Access')}
->>>>>>> 3f3a5bb0
 								</div>
 							</button>
 						</div>
