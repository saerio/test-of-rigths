<script lang="ts">
	import { marked } from 'marked';

	import { toast } from 'svelte-sonner';
	import Sortable from 'sortablejs';

	import fileSaver from 'file-saver';
	const { saveAs } = fileSaver;

	import { onMount, getContext, tick } from 'svelte';
	import { goto } from '$app/navigation';
	const i18n = getContext('i18n');

	import { WEBUI_NAME, config, mobile, models as _models, settings, user } from '$lib/stores';
	import {
		createNewModel,
		deleteModelById,
		getModels as getWorkspaceModels,
		toggleModelById,
		updateModelById
	} from '$lib/apis/models';

	import { getModels } from '$lib/apis';
	import { getGroups } from '$lib/apis/groups';

	import EllipsisHorizontal from '../icons/EllipsisHorizontal.svelte';
	import ModelMenu from './Models/ModelMenu.svelte';
	import ModelDeleteConfirmDialog from '../common/ConfirmDialog.svelte';
	import Tooltip from '../common/Tooltip.svelte';
	import GarbageBin from '../icons/GarbageBin.svelte';
	import Search from '../icons/Search.svelte';
	import Plus from '../icons/Plus.svelte';
	import ChevronRight from '../icons/ChevronRight.svelte';
	import Switch from '../common/Switch.svelte';
	import Spinner from '../common/Spinner.svelte';
	import { capitalizeFirstLetter } from '$lib/utils';

	let shiftKey = false;

	let importFiles;
	let modelsImportInputElement: HTMLInputElement;
	let loaded = false;

	let models = [];

	let filteredModels = [];
	let selectedModel = null;

	let showModelDeleteConfirm = false;

	let group_ids = [];

	$: if (models) {
		filteredModels = models.filter(
			(m) => searchValue === '' || m.name.toLowerCase().includes(searchValue.toLowerCase())
		);
	}

	let searchValue = '';

	const deleteModelHandler = async (model) => {
		const res = await deleteModelById(localStorage.token, model.id).catch((e) => {
			toast.error(`${e}`);
			return null;
		});

		if (res) {
			toast.success($i18n.t(`Deleted {{name}}`, { name: model.id }));
		}

		await _models.set(
			await getModels(
				localStorage.token,
				$config?.features?.enable_direct_connections && ($settings?.directConnections ?? null)
			)
		);
		models = await getWorkspaceModels(localStorage.token);
	};

	const cloneModelHandler = async (model) => {
		sessionStorage.model = JSON.stringify({
			...model,
			id: `${model.id}-clone`,
			name: `${model.name} (Clone)`
		});
		goto('/workspace/models/create');
	};

	const shareModelHandler = async (model) => {
		toast.success($i18n.t('Redirecting you to Open WebUI Community'));

		const url = 'https://openwebui.com';

		const tab = await window.open(`${url}/models/create`, '_blank');

		// Define the event handler function
		const messageHandler = (event) => {
			if (event.origin !== url) return;
			if (event.data === 'loaded') {
				tab.postMessage(JSON.stringify(model), '*');

				// Remove the event listener after handling the message
				window.removeEventListener('message', messageHandler);
			}
		};

		window.addEventListener('message', messageHandler, false);
	};

	const hideModelHandler = async (model) => {
		let info = model.info;

		if (!info) {
			info = {
				id: model.id,
				name: model.name,
				meta: {
					suggestion_prompts: null
				},
				params: {}
			};
		}

		info.meta = {
			...info.meta,
			hidden: !(info?.meta?.hidden ?? false)
		};

		console.log(info);

		const res = await updateModelById(localStorage.token, info.id, info);

		if (res) {
			toast.success(
				$i18n.t(`Model {{name}} is now {{status}}`, {
					name: info.id,
					status: info.meta.hidden ? 'hidden' : 'visible'
				})
			);
		}

		await _models.set(
			await getModels(
				localStorage.token,
				$config?.features?.enable_direct_connections && ($settings?.directConnections ?? null)
			)
		);
		models = await getWorkspaceModels(localStorage.token);
	};

	const downloadModels = async (models) => {
		let blob = new Blob([JSON.stringify(models)], {
			type: 'application/json'
		});
		saveAs(blob, `models-export-${Date.now()}.json`);
	};

	const exportModelHandler = async (model) => {
		let blob = new Blob([JSON.stringify([model])], {
			type: 'application/json'
		});
		saveAs(blob, `${model.id}-${Date.now()}.json`);
	};

	onMount(async () => {
		models = await getWorkspaceModels(localStorage.token);
		let groups = await getGroups(localStorage.token);
		group_ids = groups.map((group) => group.id);

		loaded = true;

		const onKeyDown = (event) => {
			if (event.key === 'Shift') {
				shiftKey = true;
			}
		};

		const onKeyUp = (event) => {
			if (event.key === 'Shift') {
				shiftKey = false;
			}
		};

		const onBlur = () => {
			shiftKey = false;
		};

		window.addEventListener('keydown', onKeyDown);
		window.addEventListener('keyup', onKeyUp);
		window.addEventListener('blur-sm', onBlur);

		return () => {
			window.removeEventListener('keydown', onKeyDown);
			window.removeEventListener('keyup', onKeyUp);
			window.removeEventListener('blur-sm', onBlur);
		};
	});
</script>

<svelte:head>
	<title>
		{$i18n.t('Models')} | {$WEBUI_NAME}
	</title>
</svelte:head>

{#if loaded}
	<ModelDeleteConfirmDialog
		bind:show={showModelDeleteConfirm}
		on:confirm={() => {
			deleteModelHandler(selectedModel);
		}}
	/>

	<div class="flex flex-col gap-10 my-1.5">
		<div class="flex justify-center items-center">
			<div class="text-2xl font-medium px-0.5">
				{$i18n.t('Models')}
			</div>
		</div>

		<div class="flex flex-1 items-center w-full space-x-2 justify-center">
			<div class="flex items-center max-w-md w-full fr-background-contrast--grey rounded-md">
				<div class="self-center ml-1 mr-3">
					<Search className="size-6" />
				</div>
				<input
<<<<<<< HEAD
					class="w-full text-sm py-2.5 rounded-r-xl outline-none bg-transparent"
=======
					class=" w-full text-sm py-1 rounded-r-xl outline-hidden bg-transparent"
>>>>>>> 3f3a5bb0
					bind:value={searchValue}
					placeholder={$i18n.t('Search Models')}
				/>
			</div>
		</div>
	</div>

	<div class="my-4 mb-5 gap-2 grid lg:grid-cols-2 xl:grid-cols-3" id="model-list">
		<a
			href="/workspace/models/create"
			class="flex flex-col justify-center items-center cursor-pointer w-full px-3 py-8 dark:hover:bg-white/5 hover:bg-black/5 rounded-xl transition border border-gray-100 dark:border-gray-800 min-h-[160px]"
		>
			<div class="p-4 rounded-full bg-gray-50 dark:bg-gray-800">
				<Plus className="size-8" />
			</div>
			<div class="mt-2 font-medium">
				{$i18n.t('Add a model')}
			</div>
		</a>

		{#each filteredModels as model}
			<div
				class="flex flex-col cursor-pointer w-full px-3 py-3 dark:hover:bg-white/5 hover:bg-black/5 rounded-xl transition border border-gray-100 dark:border-gray-800 min-h-[200px]"
				id="model-item-{model.id}"
			>
				<div class="flex flex-col gap-3 flex-1">
					<div class="flex justify-center">
						<div class="w-[60px] shrink-0">
							<div
								class="rounded-full object-cover {model.is_active
									? ''
									: 'opacity-50 dark:opacity-50'}"
							>
								<img
									src={model?.meta?.profile_image_url ?? '/static/favicon.png'}
									alt="modelfile profile"
									class="rounded-full w-full h-auto object-cover"
								/>
							</div>
						</div>
					</div>

					<a
						class="flex flex-1 cursor-pointer w-full"
						href={`/?models=${encodeURIComponent(model.id)}`}
					>
						<div class="flex-1 text-center {model.is_active ? '' : 'text-gray-500'}">
							<div class="font-semibold text-lg line-clamp-1">{model.name}</div>

							<div class="flex gap-1 text-sm overflow-hidden mt-1">
								<div class="line-clamp-2 w-full">
									{#if (model?.meta?.description ?? '').trim()}
										{model?.meta?.description}
									{:else}
										{model.id}
									{/if}
								</div>
							</div>
						</div>
					</a>
				</div>

				<div class="flex justify-between items-center mt-auto pt-2 px-0.5">
					<div class="text-xs">
						<Tooltip
							content={model?.user?.email ?? $i18n.t('Deleted User')}
							className="flex shrink-0"
							placement="top-start"
						>
							<div class="shrink-0 text-gray-500">
								{$i18n.t('By {{name}}', {
									name: capitalizeFirstLetter(
										model?.user?.name ?? model?.user?.email ?? $i18n.t('Deleted User')
									)
								})}
							</div>
						</Tooltip>
					</div>

					<div class="flex items-center gap-2">
						{#if shiftKey}
							<Tooltip content={$i18n.t('Delete')}>
								<button
									class="p-1.5 hover:bg-black/5 dark:hover:bg-white/5 rounded-lg transition"
									type="button"
									on:click={() => {
										deleteModelHandler(model);
									}}
								>
									<GarbageBin />
								</button>
							</Tooltip>
						{:else}
							{#if $user?.role === 'admin' || model.user_id === $user?.id || model.access_control.write.group_ids.some( (wg) => group_ids.includes(wg) )}
								<a
									class="p-1.5 hover:bg-black/5 dark:hover:bg-white/5 rounded-lg transition"
									type="button"
									href={`/workspace/models/edit?id=${encodeURIComponent(model.id)}`}
								>
									<svg
										xmlns="http://www.w3.org/2000/svg"
										fill="none"
										viewBox="0 0 24 24"
										stroke-width="1.5"
										stroke="currentColor"
										class="w-4 h-4"
									>
										<path
											stroke-linecap="round"
											stroke-linejoin="round"
											d="m16.862 4.487 1.687-1.688a1.875 1.875 0 1 1 2.652 2.652L6.832 19.82a4.5 4.5 0 0 1-1.897 1.13l-2.685.8.8-2.685a4.5 4.5 0 0 1 1.13-1.897L16.863 4.487Zm0 0L19.5 7.125"
										/>
									</svg>
								</a>
							{/if}

							<ModelMenu
								user={$user}
								{model}
								shareHandler={() => {
									shareModelHandler(model);
								}}
								cloneHandler={() => {
									cloneModelHandler(model);
								}}
								exportHandler={() => {
									exportModelHandler(model);
								}}
								hideHandler={() => {
									hideModelHandler(model);
								}}
								deleteHandler={() => {
									selectedModel = model;
									showModelDeleteConfirm = true;
								}}
								onClose={() => {}}
							>
								<button
									class="p-1.5 hover:bg-black/5 dark:hover:bg-white/5 rounded-lg transition"
									type="button"
								>
									<EllipsisHorizontal className="size-5" />
								</button>
							</ModelMenu>

							<div>
								<Tooltip content={model.is_active ? $i18n.t('Enabled') : $i18n.t('Disabled')}>
									<Switch
										bind:state={model.is_active}
										on:change={async (e) => {
											toggleModelById(localStorage.token, model.id);
											_models.set(
												await getModels(
													localStorage.token,
													$config?.features?.enable_direct_connections &&
														($settings?.directConnections ?? null)
												)
											);
										}}
									/>
								</Tooltip>
							</div>
						{/if}
					</div>
				</div>
			</div>
		{/each}
	</div>

	{#if $user?.role === 'admin'}
		<div class=" flex justify-end w-full mb-3">
			<div class="flex space-x-1">
				<input
					id="models-import-input"
					bind:this={modelsImportInputElement}
					bind:files={importFiles}
					type="file"
					accept=".json"
					hidden
					on:change={() => {
						console.log(importFiles);

						let reader = new FileReader();
						reader.onload = async (event) => {
							let savedModels = JSON.parse(event.target.result);
							console.log(savedModels);

							for (const model of savedModels) {
								if (model?.info ?? false) {
									if ($_models.find((m) => m.id === model.id)) {
										await updateModelById(localStorage.token, model.id, model.info).catch(
											(error) => {
												return null;
											}
										);
									} else {
										await createNewModel(localStorage.token, model.info).catch((error) => {
											return null;
										});
									}
								}
							}

							await _models.set(
								await getModels(
									localStorage.token,
									$config?.features?.enable_direct_connections &&
										($settings?.directConnections ?? null)
								)
							);
							models = await getWorkspaceModels(localStorage.token);
						};

						reader.readAsText(importFiles[0]);
					}}
				/>

				<button
					class="flex text-xs items-center space-x-1 px-3 py-1.5 rounded-xl bg-gray-50 hover:bg-gray-100 dark:bg-gray-800 dark:hover:bg-gray-700 dark:text-gray-200 transition"
					on:click={() => {
						modelsImportInputElement.click();
					}}
				>
					<div class=" self-center mr-2 font-medium line-clamp-1">{$i18n.t('Import Models')}</div>

					<div class=" self-center">
						<svg
							xmlns="http://www.w3.org/2000/svg"
							viewBox="0 0 16 16"
							fill="currentColor"
							class="w-3.5 h-3.5"
						>
							<path
								fill-rule="evenodd"
								d="M4 2a1.5 1.5 0 0 0-1.5 1.5v9A1.5 1.5 0 0 0 4 14h8a1.5 1.5 0 0 0 1.5-1.5V6.621a1.5 1.5 0 0 0-.44-1.06L9.94 2.439A1.5 1.5 0 0 0 8.878 2H4Zm4 9.5a.75.75 0 0 1-.75-.75V8.06l-.72.72a.75.75 0 0 1-1.06-1.06l2-2a.75.75 0 0 1 1.06 0l2 2a.75.75 0 1 1-1.06 1.06l-.72-.72v2.69a.75.75 0 0 1-.75.75Z"
								clip-rule="evenodd"
							/>
						</svg>
					</div>
				</button>

				<button
					class="flex text-xs items-center space-x-1 px-3 py-1.5 rounded-xl bg-gray-50 hover:bg-gray-100 dark:bg-gray-800 dark:hover:bg-gray-700 dark:text-gray-200 transition"
					on:click={async () => {
						downloadModels($_models);
					}}
				>
					<div class=" self-center mr-2 font-medium line-clamp-1">{$i18n.t('Export Models')}</div>

					<div class=" self-center">
						<svg
							xmlns="http://www.w3.org/2000/svg"
							viewBox="0 0 16 16"
							fill="currentColor"
							class="w-3.5 h-3.5"
						>
							<path
								fill-rule="evenodd"
								d="M4 2a1.5 1.5 0 0 0-1.5 1.5v9A1.5 1.5 0 0 0 4 14h8a1.5 1.5 0 0 0 1.5-1.5V6.621a1.5 1.5 0 0 0-.44-1.06L9.94 2.439A1.5 1.5 0 0 0 8.878 2H4Zm4 3.5a.75.75 0 0 1 .75.75v2.69l.72-.72a.75.75 0 1 1 1.06 1.06l-2 2a.75.75 0 0 1-1.06 0l-2-2a.75.75 0 0 1 1.06-1.06l.72.72V6.25A.75.75 0 0 1 8 5.5Z"
								clip-rule="evenodd"
							/>
						</svg>
					</div>
				</button>
			</div>
		</div>
	{/if}

	{#if $config?.features.enable_community_sharing}
		<div class=" my-16">
			<div class=" text-xl font-medium mb-1 line-clamp-1">
<<<<<<< HEAD
				{$i18n.t('Made by the community')}
=======
				{$i18n.t('Made by Open WebUI Community')}
>>>>>>> 3f3a5bb0
			</div>

			<a
				class=" flex cursor-pointer items-center justify-between hover:bg-gray-50 dark:hover:bg-gray-850 w-full mb-2 px-3.5 py-1.5 rounded-xl transition"
				href="https://openwebui.com/#open-webui-community"
				target="_blank"
			>
				<div class=" self-center">
					<div class=" font-semibold line-clamp-1">{$i18n.t('Discover a model')}</div>
					<div class=" text-sm line-clamp-1">
						{$i18n.t('Discover, download, and explore model presets')}
					</div>
				</div>

				<div>
					<div>
						<ChevronRight />
					</div>
				</div>
			</a>
		</div>
	{/if}
{:else}
	<div class="w-full h-full flex justify-center items-center">
		<Spinner />
	</div>
{/if}<|MERGE_RESOLUTION|>--- conflicted
+++ resolved
@@ -224,11 +224,7 @@
 					<Search className="size-6" />
 				</div>
 				<input
-<<<<<<< HEAD
-					class="w-full text-sm py-2.5 rounded-r-xl outline-none bg-transparent"
-=======
-					class=" w-full text-sm py-1 rounded-r-xl outline-hidden bg-transparent"
->>>>>>> 3f3a5bb0
+					class="w-full text-sm py-2.5 rounded-r-xl outline-hidden bg-transparent"
 					bind:value={searchValue}
 					placeholder={$i18n.t('Search Models')}
 				/>
@@ -500,11 +496,7 @@
 	{#if $config?.features.enable_community_sharing}
 		<div class=" my-16">
 			<div class=" text-xl font-medium mb-1 line-clamp-1">
-<<<<<<< HEAD
 				{$i18n.t('Made by the community')}
-=======
-				{$i18n.t('Made by Open WebUI Community')}
->>>>>>> 3f3a5bb0
 			</div>
 
 			<a
