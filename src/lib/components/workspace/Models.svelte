--- conflicted
+++ resolved
@@ -67,23 +67,11 @@
 
 let searchValue = "";
 
-<<<<<<< HEAD
-const deleteModelHandler = async (model) => {
-	const res = await deleteModelById(localStorage.token, model.id).catch((e) => {
-		toast.error(e);
-		return null;
-	});
-=======
 	const deleteModelHandler = async (model) => {
 		const res = await deleteModelById(localStorage.token, model.id).catch((e) => {
 			toast.error(`${e}`);
 			return null;
 		});
-
-		if (res) {
-			toast.success($i18n.t(`Deleted {{name}}`, { name: model.id }));
-		}
->>>>>>> ab94468f
 
 	if (res) {
 		toast.success($i18n.t(`Deleted {{name}}`, { name: model.id }));
