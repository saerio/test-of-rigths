<script lang="ts">
	import Fuse from 'fuse.js';
	import { toast } from 'svelte-sonner';
	import { v4 as uuidv4 } from 'uuid';
	import { PaneGroup, Pane, PaneResizer } from 'paneforge';

	import { onMount, getContext, onDestroy, tick } from 'svelte';
	const i18n = getContext('i18n');

	import { goto } from '$app/navigation';
	import { page } from '$app/stores';
	import {
		mobile,
		showSidebar,
		knowledge as _knowledge,
		config,
		user,
		settings
	} from '$lib/stores';

	import {
		updateFileDataContentById,
		uploadFile,
		deleteFileById,
		getFileById
	} from '$lib/apis/files';
	import {
		addFileToKnowledgeById,
		getKnowledgeById,
		getKnowledgeBases,
		removeFileFromKnowledgeById,
		resetKnowledgeById,
		updateFileFromKnowledgeById,
		updateKnowledgeById
	} from '$lib/apis/knowledge';
	import { blobToFile } from '$lib/utils';

	import Spinner from '$lib/components/common/Spinner.svelte';
	import Files from './KnowledgeBase/Files.svelte';
	import AddFilesPlaceholder from '$lib/components/AddFilesPlaceholder.svelte';

	import AddContentMenu from './KnowledgeBase/AddContentMenu.svelte';
	import AddTextContentModal from './KnowledgeBase/AddTextContentModal.svelte';

	import SyncConfirmDialog from '../../common/ConfirmDialog.svelte';
	import RichTextInput from '$lib/components/common/RichTextInput.svelte';
	import EllipsisVertical from '$lib/components/icons/EllipsisVertical.svelte';
	import Drawer from '$lib/components/common/Drawer.svelte';
	import ChevronLeft from '$lib/components/icons/ChevronLeft.svelte';
	import LockClosed from '$lib/components/icons/LockClosed.svelte';
	import AccessControlModal from '../common/AccessControlModal.svelte';
    import RagConfigModal from '../common/RagConfigModal.svelte';

	let largeScreen = true;

	let pane;
	let showSidepanel = true;
	let minSize = 0;

	type Knowledge = {
		id: string;
		name: string;
		description: string;
		data: {
			file_ids: string[];
		};
		files: any[];
	};

	let id = null;
	let knowledge: Knowledge | null = null;
	let query = '';

	let showAddTextContentModal = false;
	let showSyncConfirmModal = false;
	let showAccessControlModal = false;
	let showRagConfigModal = false;
	
	let inputFiles = null;

	let filteredItems = [];
	$: if (knowledge && knowledge.files) {
		fuse = new Fuse(knowledge.files, {
			keys: ['meta.name', 'meta.description']
		});
	}

	$: if (fuse) {
		filteredItems = query
			? fuse.search(query).map((e) => {
					return e.item;
				})
			: (knowledge?.files ?? []);
	}

	let selectedFile = null;
	let selectedFileId = null;
	let selectedFileContent = '';

	// Add cache object
	let fileContentCache = new Map();

	$: if (selectedFileId) {
		const file = (knowledge?.files ?? []).find((file) => file.id === selectedFileId);
		if (file) {
			fileSelectHandler(file);
		} else {
			selectedFile = null;
		}
	} else {
		selectedFile = null;
	}

	let fuse = null;
	let debounceTimeout = null;
	let mediaQuery;
	let dragged = false;

	const createFileFromText = (name, content) => {
		const blob = new Blob([content], { type: 'text/plain' });
		const file = blobToFile(blob, `${name}.txt`);

		console.log(file);
		return file;
	};

	const uploadFileHandler = async (file, knowledgeId) => {
		console.log(file);

		const tempItemId = uuidv4();
		const fileItem = {
			type: 'file',
			file: '',
			id: null,
			url: '',
			name: file.name,
			size: file.size,
			status: 'uploading',
			error: '',
			itemId: tempItemId
		};

		if (fileItem.size == 0) {
			toast.error($i18n.t('You cannot upload an empty file.'));
			return null;
		}

		if (
			($config?.file?.max_size ?? null) !== null &&
			file.size > ($config?.file?.max_size ?? 0) * 1024 * 1024
		) {
			console.log('File exceeds max size limit:', {
				fileSize: file.size,
				maxSize: ($config?.file?.max_size ?? 0) * 1024 * 1024
			});
			toast.error(
				$i18n.t(`File size should not exceed {{maxSize}} MB.`, {
					maxSize: $config?.file?.max_size
				})
			);
			return;
		}

		knowledge.files = [...(knowledge.files ?? []), fileItem];

		try {
<<<<<<< HEAD
			const uploadedFile = await uploadFile(localStorage.token, file, knowledgeId).catch((e) => {
=======
			// If the file is an audio file, provide the language for STT.
			let metadata = null;
			if (
				(file.type.startsWith('audio/') || file.type.startsWith('video/')) &&
				$settings?.audio?.stt?.language
			) {
				metadata = {
					language: $settings?.audio?.stt?.language
				};
			}

			const uploadedFile = await uploadFile(localStorage.token, file, metadata).catch((e) => {
>>>>>>> 0b84b22b
				toast.error(`${e}`);
				return null;
			});

			if (uploadedFile) {
				console.log(uploadedFile);
				knowledge.files = knowledge.files.map((item) => {
					if (item.itemId === tempItemId) {
						item.id = uploadedFile.id;
					}

					// Remove temporary item id
					delete item.itemId;
					return item;
				});
				await addFileHandler(uploadedFile.id);
			} else {
				toast.error($i18n.t('Failed to upload file.'));
			}
		} catch (e) {
			toast.error(`${e}`);
		}
	};

	const uploadDirectoryHandler = async () => {
		// Check if File System Access API is supported
		const isFileSystemAccessSupported = 'showDirectoryPicker' in window;

		try {
			if (isFileSystemAccessSupported) {
				// Modern browsers (Chrome, Edge) implementation
				await handleModernBrowserUpload();
			} else {
				// Firefox fallback
				await handleFirefoxUpload();
			}
		} catch (error) {
			handleUploadError(error);
		}
	};

	// Helper function to check if a path contains hidden folders
	const hasHiddenFolder = (path) => {
		return path.split('/').some((part) => part.startsWith('.'));
	};

	// Modern browsers implementation using File System Access API
	const handleModernBrowserUpload = async () => {
		const dirHandle = await window.showDirectoryPicker();
		let totalFiles = 0;
		let uploadedFiles = 0;

		// Function to update the UI with the progress
		const updateProgress = () => {
			const percentage = (uploadedFiles / totalFiles) * 100;
			toast.info(`Upload Progress: ${uploadedFiles}/${totalFiles} (${percentage.toFixed(2)}%)`);
		};

		// Recursive function to count all files excluding hidden ones
		async function countFiles(dirHandle) {
			for await (const entry of dirHandle.values()) {
				// Skip hidden files and directories
				if (entry.name.startsWith('.')) continue;

				if (entry.kind === 'file') {
					totalFiles++;
				} else if (entry.kind === 'directory') {
					// Only process non-hidden directories
					if (!entry.name.startsWith('.')) {
						await countFiles(entry);
					}
				}
			}
		}

		// Recursive function to process directories excluding hidden files and folders
		async function processDirectory(dirHandle, path = '') {
			for await (const entry of dirHandle.values()) {
				// Skip hidden files and directories
				if (entry.name.startsWith('.')) continue;

				const entryPath = path ? `${path}/${entry.name}` : entry.name;

				// Skip if the path contains any hidden folders
				if (hasHiddenFolder(entryPath)) continue;

				if (entry.kind === 'file') {
					const file = await entry.getFile();
					const fileWithPath = new File([file], entryPath, { type: file.type });

					await uploadFileHandler(fileWithPath, id);
					uploadedFiles++;
					updateProgress();
				} else if (entry.kind === 'directory') {
					// Only process non-hidden directories
					if (!entry.name.startsWith('.')) {
						await processDirectory(entry, entryPath);
					}
				}
			}
		}

		await countFiles(dirHandle);
		updateProgress();

		if (totalFiles > 0) {
			await processDirectory(dirHandle);
		} else {
			console.log('No files to upload.');
		}
	};

	// Firefox fallback implementation using traditional file input
	const handleFirefoxUpload = async () => {
		return new Promise((resolve, reject) => {
			// Create hidden file input
			const input = document.createElement('input');
			input.type = 'file';
			input.webkitdirectory = true;
			input.directory = true;
			input.multiple = true;
			input.style.display = 'none';

			// Add input to DOM temporarily
			document.body.appendChild(input);

			input.onchange = async () => {
				try {
					const files = Array.from(input.files)
						// Filter out files from hidden folders
						.filter((file) => !hasHiddenFolder(file.webkitRelativePath));

					let totalFiles = files.length;
					let uploadedFiles = 0;

					// Function to update the UI with the progress
					const updateProgress = () => {
						const percentage = (uploadedFiles / totalFiles) * 100;
						toast.info(
							`Upload Progress: ${uploadedFiles}/${totalFiles} (${percentage.toFixed(2)}%)`
						);
					};

					updateProgress();

					// Process all files
					for (const file of files) {
						// Skip hidden files (additional check)
						if (!file.name.startsWith('.')) {
							const relativePath = file.webkitRelativePath || file.name;
							const fileWithPath = new File([file], relativePath, { type: file.type });

							await uploadFileHandler(fileWithPath, id);
							uploadedFiles++;
							updateProgress();
						}
					}

					// Clean up
					document.body.removeChild(input);
					resolve();
				} catch (error) {
					reject(error);
				}
			};

			input.onerror = (error) => {
				document.body.removeChild(input);
				reject(error);
			};

			// Trigger file picker
			input.click();
		});
	};

	// Error handler
	const handleUploadError = (error) => {
		if (error.name === 'AbortError') {
			toast.info('Directory selection was cancelled');
		} else {
			toast.error('Error accessing directory');
			console.error('Directory access error:', error);
		}
	};

	// Helper function to maintain file paths within zip
	const syncDirectoryHandler = async () => {
		if ((knowledge?.files ?? []).length > 0) {
			const res = await resetKnowledgeById(localStorage.token, id).catch((e) => {
				toast.error(`${e}`);
			});

			if (res) {
				knowledge = res;
				toast.success($i18n.t('Knowledge reset successfully.'));

				// Upload directory
				uploadDirectoryHandler();
			}
		} else {
			uploadDirectoryHandler();
		}
	};

	const addFileHandler = async (fileId) => {
		const updatedKnowledge = await addFileToKnowledgeById(localStorage.token, id, fileId).catch(
			(e) => {
				toast.error(`${e}`);
				return null;
			}
		);

		if (updatedKnowledge) {
			knowledge = updatedKnowledge;
			toast.success($i18n.t('File added successfully.'));
		} else {
			toast.error($i18n.t('Failed to add file.'));
			knowledge.files = knowledge.files.filter((file) => file.id !== fileId);
		}
	};

	const deleteFileHandler = async (fileId) => {
		try {
			console.log('Starting file deletion process for:', fileId);

			// Remove from knowledge base only
			const updatedKnowledge = await removeFileFromKnowledgeById(localStorage.token, id, fileId);

			console.log('Knowledge base updated:', updatedKnowledge);

			if (updatedKnowledge) {
				knowledge = updatedKnowledge;
				toast.success($i18n.t('File removed successfully.'));
			}
		} catch (e) {
			console.error('Error in deleteFileHandler:', e);
			toast.error(`${e}`);
		}
	};

	const updateFileContentHandler = async () => {
		const fileId = selectedFile.id;
		const content = selectedFileContent;

		// Clear the cache for this file since we're updating it
		fileContentCache.delete(fileId);

		const res = updateFileDataContentById(localStorage.token, fileId, content).catch((e) => {
			toast.error(`${e}`);
		});

		const updatedKnowledge = await updateFileFromKnowledgeById(
			localStorage.token,
			id,
			fileId
		).catch((e) => {
			toast.error(`${e}`);
		});

		if (res && updatedKnowledge) {
			knowledge = updatedKnowledge;
			toast.success($i18n.t('File content updated successfully.'));
		}
	};

	const changeDebounceHandler = () => {
		console.log('debounce');
		if (debounceTimeout) {
			clearTimeout(debounceTimeout);
		}

		debounceTimeout = setTimeout(async () => {
			if (knowledge.name.trim() === '' || knowledge.description.trim() === '') {
				toast.error($i18n.t('Please fill in all fields.'));
				return;
			}

			const res = await updateKnowledgeById(localStorage.token, id, {
				...knowledge,
				name: knowledge.name,
				description: knowledge.description,
				access_control: knowledge.access_control,
				rag_config: knowledge.rag_config
			}).catch((e) => {
				toast.error(`${e}`);
			});

			if (res) {
				toast.success($i18n.t('Knowledge updated successfully'));
				_knowledge.set(await getKnowledgeBases(localStorage.token));
			}
		}, 1000);
	};

	const handleMediaQuery = async (e) => {
		if (e.matches) {
			largeScreen = true;
		} else {
			largeScreen = false;
		}
	};

	const fileSelectHandler = async (file) => {
		try {
			selectedFile = file;

			// Check cache first
			if (fileContentCache.has(file.id)) {
				selectedFileContent = fileContentCache.get(file.id);
				return;
			}

			const response = await getFileById(localStorage.token, file.id);
			if (response) {
				selectedFileContent = response.data.content;
				// Cache the content
				fileContentCache.set(file.id, response.data.content);
			} else {
				toast.error($i18n.t('No content found in file.'));
			}
		} catch (e) {
			toast.error($i18n.t('Failed to load file content.'));
		}
	};

	const onDragOver = (e) => {
		e.preventDefault();

		// Check if a file is being draggedOver.
		if (e.dataTransfer?.types?.includes('Files')) {
			dragged = true;
		} else {
			dragged = false;
		}
	};

	const onDragLeave = () => {
		dragged = false;
	};

	const onDrop = async (e) => {
		e.preventDefault();
		dragged = false;

		if (e.dataTransfer?.types?.includes('Files')) {
			if (e.dataTransfer?.files) {
				const inputFiles = e.dataTransfer?.files;

				if (inputFiles && inputFiles.length > 0) {
					for (const file of inputFiles) {
						await uploadFileHandler(file, id);
					}
				} else {
					toast.error($i18n.t(`File not found.`));
				}
			}
		}
	};

	onMount(async () => {
		// listen to resize 1024px
		mediaQuery = window.matchMedia('(min-width: 1024px)');

		mediaQuery.addEventListener('change', handleMediaQuery);
		handleMediaQuery(mediaQuery);

		// Select the container element you want to observe
		const container = document.getElementById('collection-container');

		// initialize the minSize based on the container width
		minSize = !largeScreen ? 100 : Math.floor((300 / container.clientWidth) * 100);

		// Create a new ResizeObserver instance
		const resizeObserver = new ResizeObserver((entries) => {
			for (let entry of entries) {
				const width = entry.contentRect.width;
				// calculate the percentage of 300
				const percentage = (300 / width) * 100;
				// set the minSize to the percentage, must be an integer
				minSize = !largeScreen ? 100 : Math.floor(percentage);

				if (showSidepanel) {
					if (pane && pane.isExpanded() && pane.getSize() < minSize) {
						pane.resize(minSize);
					}
				}
			}
		});

		// Start observing the container's size changes
		resizeObserver.observe(container);

		if (pane) {
			pane.expand();
		}

		id = $page.params.id;

		const res = await getKnowledgeById(localStorage.token, id).catch((e) => {
			toast.error(`${e}`);
			return null;
		});

		if (res) {
			knowledge = res;
		} else {
			goto('/workspace/knowledge');
		}

		const dropZone = document.querySelector('body');
		dropZone?.addEventListener('dragover', onDragOver);
		dropZone?.addEventListener('drop', onDrop);
		dropZone?.addEventListener('dragleave', onDragLeave);
	});

	onDestroy(() => {
		mediaQuery?.removeEventListener('change', handleMediaQuery);
		const dropZone = document.querySelector('body');
		dropZone?.removeEventListener('dragover', onDragOver);
		dropZone?.removeEventListener('drop', onDrop);
		dropZone?.removeEventListener('dragleave', onDragLeave);
	});

	const decodeString = (str: string) => {
		try {
			return decodeURIComponent(str);
		} catch (e) {
			return str;
		}
	};
</script>

{#if dragged}
	<div
		class="fixed {$showSidebar
			? 'left-0 md:left-[260px] md:w-[calc(100%-260px)]'
			: 'left-0'}  w-full h-full flex z-50 touch-none pointer-events-none"
		id="dropzone"
		role="region"
		aria-label="Drag and Drop Container"
	>
		<div class="absolute w-full h-full backdrop-blur-sm bg-gray-800/40 flex justify-center">
			<div class="m-auto pt-64 flex flex-col justify-center">
				<div class="max-w-md">
					<AddFilesPlaceholder>
						<div class=" mt-2 text-center text-sm dark:text-gray-200 w-full">
							Drop any files here to add to my documents
						</div>
					</AddFilesPlaceholder>
				</div>
			</div>
		</div>
	</div>
{/if}

<SyncConfirmDialog
	bind:show={showSyncConfirmModal}
	message={$i18n.t(
		'This will reset the knowledge base and sync all files. Do you wish to continue?'
	)}
	on:confirm={() => {
		syncDirectoryHandler();
	}}
/>

<AddTextContentModal
	bind:show={showAddTextContentModal}
	on:submit={(e) => {
		const file = createFileFromText(e.detail.name, e.detail.content);
		uploadFileHandler(file, id);
	}}
/>

<input
	id="files-input"
	bind:files={inputFiles}
	type="file"
	multiple
	hidden
	on:change={async () => {
		if (inputFiles && inputFiles.length > 0) {
			for (const file of inputFiles) {
				await uploadFileHandler(file, id);
			}

			inputFiles = null;
			const fileInputElement = document.getElementById('files-input');

			if (fileInputElement) {
				fileInputElement.value = '';
			}
		} else {
			toast.error($i18n.t(`File not found.`));
		}
	}}
/>

<div class="flex flex-col w-full translate-y-1" id="collection-container">
	{#if id && knowledge}
		<AccessControlModal
			bind:show={showAccessControlModal}
			bind:accessControl={knowledge.access_control}
			allowPublic={$user?.permissions?.sharing?.public_knowledge || $user?.role === 'admin'}
			onChange={() => {
				changeDebounceHandler();
			}}
			accessRoles={['read', 'write']}
		/>
		{#if knowledge.rag_config.DEFAULT_RAG_SETTINGS == false}
			<RagConfigModal
				bind:show={showRagConfigModal}
				RAGConfig={knowledge.rag_config}
				knowledgeId={knowledge.id}
				on:update={(e) => {
					knowledge.rag_config = e.detail; // sync updated config
				  }}
			/>
		{/if}
		<div class="w-full mb-2.5">
			<div class=" flex w-full">
				<div class="flex-1">
					<div class="flex items-center justify-between w-full px-0.5 mb-1">
						<div class="w-full">
							<input
								type="text"
								class="text-left w-full font-semibold text-2xl font-primary bg-transparent outline-hidden"
								bind:value={knowledge.name}
								placeholder="Knowledge Name"
								on:input={() => {
									changeDebounceHandler();
								}}
							/>
						</div>

						<div class="self-center shrink-0">
							<button
								class="bg-gray-50 hover:bg-gray-100 text-black dark:bg-gray-850 dark:hover:bg-gray-800 dark:text-white transition px-2 py-1 rounded-full flex gap-1 items-center"
								type="button"
								on:click={() => {
									showAccessControlModal = true;
								}}
							>
								<LockClosed strokeWidth="2.5" className="size-3.5" />

								<div class="text-sm font-medium shrink-0">
									{$i18n.t('Access')}
								</div>
							</button>
						</div>

						{#if knowledge.rag_config.DEFAULT_RAG_SETTINGS == false}
							<button
								class="bg-gray-50 hover:bg-gray-100 text-black dark:bg-gray-850 dark:hover:bg-gray-800 dark:text-white transition px-2 py-1 rounded-full flex gap-1 items-center"
								style="width: 150px;"
								type="button"
								on:click={() => {
									showRagConfigModal = true;
								}}
							>
								<svg
									xmlns="http://www.w3.org/2000/svg"
									viewBox="0 0 16 16"
									fill="currentColor"
									class="w-4 h-4"
								>
									<path
										fill-rule="evenodd"
										d="M6.955 1.45A.5.5 0 0 1 7.452 1h1.096a.5.5 0 0 1 .497.45l.17 1.699c.484.12.94.312 1.356.562l1.321-1.081a.5.5 0 0 1 .67.033l.774.775a.5.5 0 0 1 .034.67l-1.08 1.32c.25.417.44.873.561 1.357l1.699.17a.5.5 0 0 1 .45.497v1.096a.5.5 0 0 1-.45.497l-1.699.17c-.12.484-.312.94-.562 1.356l1.082 1.322a.5.5 0 0 1-.034.67l-.774.774a.5.5 0 0 1-.67.033l-1.322-1.08c-.416.25-.872.44-1.356.561l-.17 1.699a.5.5 0 0 1-.497.45H7.452a.5.5 0 0 1-.497-.45l-.17-1.699a4.973 4.973 0 0 1-1.356-.562L4.108 13.37a.5.5 0 0 1-.67-.033l-.774-.775a.5.5 0 0 1-.034-.67l1.08-1.32a4.971 4.971 0 0 1-.561-1.357l-1.699-.17A.5.5 0 0 1 1 8.548V7.452a.5.5 0 0 1 .45-.497l1.699-.17c.12-.484.312-.94.562-1.356L2.629 4.107a.5.5 0 0 1 .034-.67l.774-.774a.5.5 0 0 1 .67-.033L5.43 3.71a4.97 4.97 0 0 1 1.356-.561l.17-1.699ZM6 8c0 .538.212 1.026.558 1.385l.057.057a2 2 0 0 0 2.828-2.828l-.058-.056A2 2 0 0 0 6 8Z"
										clip-rule="evenodd"
									/>
								</svg>
								<div class="text-sm font-medium shrink-0">
									{$i18n.t('RAG Config')}
								</div>
							</button>
						{/if}
					</div>

					<div class="flex w-full px-1">
						<input
							type="text"
							class="text-left text-xs w-full text-gray-500 bg-transparent outline-hidden"
							bind:value={knowledge.description}
							placeholder="Knowledge Description"
							on:input={() => {
								changeDebounceHandler();
							}}
						/>
					</div>
				</div>
			</div>
		</div>

		<div class="flex flex-row flex-1 h-full max-h-full pb-2.5 gap-3">
			{#if largeScreen}
				<div class="flex-1 flex justify-start w-full h-full max-h-full">
					{#if selectedFile}
						<div class=" flex flex-col w-full h-full max-h-full">
							<div class="shrink-0 mb-2 flex items-center">
								{#if !showSidepanel}
									<div class="-translate-x-2">
										<button
											class="w-full text-left text-sm p-1.5 rounded-lg dark:text-gray-300 dark:hover:text-white hover:bg-black/5 dark:hover:bg-gray-850"
											on:click={() => {
												pane.expand();
											}}
										>
											<ChevronLeft strokeWidth="2.5" />
										</button>
									</div>
								{/if}

								<div class=" flex-1 text-xl font-medium">
									<a
										class="hover:text-gray-500 dark:hover:text-gray-100 hover:underline grow line-clamp-1"
										href={selectedFile.id ? `/api/v1/files/${selectedFile.id}/content` : '#'}
										target="_blank"
									>
										{decodeString(selectedFile?.meta?.name)}
									</a>
								</div>

								<div>
									<button
										class="self-center w-fit text-sm py-1 px-2.5 dark:text-gray-300 dark:hover:text-white hover:bg-black/5 dark:hover:bg-white/5 rounded-lg"
										on:click={() => {
											updateFileContentHandler();
										}}
									>
										{$i18n.t('Save')}
									</button>
								</div>
							</div>

							<div
								class=" flex-1 w-full h-full max-h-full text-sm bg-transparent outline-hidden overflow-y-auto scrollbar-hidden"
							>
								{#key selectedFile.id}
									<RichTextInput
										className="input-prose-sm"
										bind:value={selectedFileContent}
										placeholder={$i18n.t('Add content here')}
										preserveBreaks={false}
									/>
								{/key}
							</div>
						</div>
					{:else}
						<div class="h-full flex w-full">
							<div class="m-auto text-xs text-center text-gray-200 dark:text-gray-700">
								{$i18n.t('Drag and drop a file to upload or select a file to view')}
							</div>
						</div>
					{/if}
				</div>
			{:else if !largeScreen && selectedFileId !== null}
				<Drawer
					className="h-full"
					show={selectedFileId !== null}
					onClose={() => {
						selectedFileId = null;
					}}
				>
					<div class="flex flex-col justify-start h-full max-h-full p-2">
						<div class=" flex flex-col w-full h-full max-h-full">
							<div class="shrink-0 mt-1 mb-2 flex items-center">
								<div class="mr-2">
									<button
										class="w-full text-left text-sm p-1.5 rounded-lg dark:text-gray-300 dark:hover:text-white hover:bg-black/5 dark:hover:bg-gray-850"
										on:click={() => {
											selectedFileId = null;
										}}
									>
										<ChevronLeft strokeWidth="2.5" />
									</button>
								</div>
								<div class=" flex-1 text-xl line-clamp-1">
									{selectedFile?.meta?.name}
								</div>

								<div>
									<button
										class="self-center w-fit text-sm py-1 px-2.5 dark:text-gray-300 dark:hover:text-white hover:bg-black/5 dark:hover:bg-white/5 rounded-lg"
										on:click={() => {
											updateFileContentHandler();
										}}
									>
										{$i18n.t('Save')}
									</button>
								</div>
							</div>

							<div
								class=" flex-1 w-full h-full max-h-full py-2.5 px-3.5 rounded-lg text-sm bg-transparent overflow-y-auto scrollbar-hidden"
							>
								{#key selectedFile.id}
									<RichTextInput
										className="input-prose-sm"
										bind:value={selectedFileContent}
										placeholder={$i18n.t('Add content here')}
										preserveBreaks={false}
									/>
								{/key}
							</div>
						</div>
					</div>
				</Drawer>
			{/if}

			<div
				class="{largeScreen ? 'shrink-0 w-72 max-w-72' : 'flex-1'}
			flex
			py-2
			rounded-2xl
			border
			border-gray-50
			h-full
			dark:border-gray-850"
			>
				<div class=" flex flex-col w-full space-x-2 rounded-lg h-full">
					<div class="w-full h-full flex flex-col">
						<div class=" px-3">
							<div class="flex mb-0.5">
								<div class=" self-center ml-1 mr-3">
									<svg
										xmlns="http://www.w3.org/2000/svg"
										viewBox="0 0 20 20"
										fill="currentColor"
										class="w-4 h-4"
									>
										<path
											fill-rule="evenodd"
											d="M9 3.5a5.5 5.5 0 100 11 5.5 5.5 0 000-11zM2 9a7 7 0 1112.452 4.391l3.328 3.329a.75.75 0 11-1.06 1.06l-3.329-3.328A7 7 0 012 9z"
											clip-rule="evenodd"
										/>
									</svg>
								</div>
								<input
									class=" w-full text-sm pr-4 py-1 rounded-r-xl outline-hidden bg-transparent"
									bind:value={query}
									placeholder={$i18n.t('Search Collection')}
									on:focus={() => {
										selectedFileId = null;
									}}
								/>

								<div>
									<AddContentMenu
										on:upload={(e) => {
											if (e.detail.type === 'directory') {
												uploadDirectoryHandler();
											} else if (e.detail.type === 'text') {
												showAddTextContentModal = true;
											} else {
												document.getElementById('files-input').click();
											}
										}}
										on:sync={(e) => {
											showSyncConfirmModal = true;
										}}
									/>
								</div>
							</div>
						</div>

						{#if filteredItems.length > 0}
							<div class=" flex overflow-y-auto h-full w-full scrollbar-hidden text-xs">
								<Files
									small
									files={filteredItems}
									{selectedFileId}
									on:click={(e) => {
										selectedFileId = selectedFileId === e.detail ? null : e.detail;
									}}
									on:delete={(e) => {
										console.log(e.detail);

										selectedFileId = null;
										deleteFileHandler(e.detail);
									}}
								/>
							</div>
						{:else}
							<div class="my-3 flex flex-col justify-center text-center text-gray-500 text-xs">
								<div>
									{$i18n.t('No content found')}
								</div>
							</div>
						{/if}
					</div>
				</div>
			</div>
		</div>
	{:else}
		<Spinner />
	{/if}
</div><|MERGE_RESOLUTION|>--- conflicted
+++ resolved
@@ -164,9 +164,6 @@
 		knowledge.files = [...(knowledge.files ?? []), fileItem];
 
 		try {
-<<<<<<< HEAD
-			const uploadedFile = await uploadFile(localStorage.token, file, knowledgeId).catch((e) => {
-=======
 			// If the file is an audio file, provide the language for STT.
 			let metadata = null;
 			if (
@@ -178,8 +175,7 @@
 				};
 			}
 
-			const uploadedFile = await uploadFile(localStorage.token, file, metadata).catch((e) => {
->>>>>>> 0b84b22b
+			const uploadedFile = await uploadFile(localStorage.token, file, metadata, knowledgeId).catch((e) => {
 				toast.error(`${e}`);
 				return null;
 			});
