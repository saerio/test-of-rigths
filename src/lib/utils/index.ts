--- conflicted
+++ resolved
@@ -259,15 +259,9 @@
 	const initials =
 		sanitizedName.length > 0
 			? sanitizedName[0] +
-<<<<<<< HEAD
-			(sanitizedName.split(' ').length > 1
-				? sanitizedName[sanitizedName.lastIndexOf(' ') + 1]
-				: '')
-=======
 				(sanitizedName.split(' ').length > 1
 					? sanitizedName[sanitizedName.lastIndexOf(' ') + 1]
 					: '')
->>>>>>> 30c44d43
 			: '';
 
 	ctx.fillText(initials.toUpperCase(), canvas.width / 2, canvas.height / 2);
@@ -321,17 +315,10 @@
 	return current === '0.0.0'
 		? false
 		: current.localeCompare(latest, undefined, {
-<<<<<<< HEAD
-			numeric: true,
-			sensitivity: 'case',
-			caseFirst: 'upper'
-		}) < 0;
-=======
 				numeric: true,
 				sensitivity: 'case',
 				caseFirst: 'upper'
 			}) < 0;
->>>>>>> 30c44d43
 };
 
 export const findWordIndices = (text) => {
