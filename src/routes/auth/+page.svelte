--- conflicted
+++ resolved
@@ -248,24 +248,7 @@
 											/>
 										</div>
 									{/if}
-
-<<<<<<< HEAD
-									{#if mode === 'signin' || ($config?.features.enable_password_signups && mode === 'signup')}
-										<div>
-											<div class=" text-sm font-medium text-left mb-1">{$i18n.t('Password')}</div>
-
-											<input
-												bind:value={password}
-												type="password"
-												class="my-0.5 w-full text-sm outline-none bg-transparent"
-												placeholder={$i18n.t('Enter Your Password')}
-												autocomplete="current-password"
-												name="current-password"
-												required
-											/>
-										</div>
-									{/if}
-=======
+									{#if mode === 'signin' || ($config?.features.enable_password_signups && mode === 'signup')}              
 									<div>
 										<div class=" text-sm font-medium text-left mb-1">{$i18n.t('Password')}</div>
 
@@ -279,7 +262,7 @@
 											required
 										/>
 									</div>
->>>>>>> 82189066
+									{/if}
 								</div>
 							{/if}
 							<div class="mt-5">
