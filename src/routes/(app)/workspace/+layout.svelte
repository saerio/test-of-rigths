<script lang="ts">
import { onMount, getContext } from "svelte";
import {
	WEBUI_NAME,
	showSidebar,
	functions,
	user,
	mobile,
	models,
	prompts,
	knowledge,
	tools,
} from "$lib/stores";
import { page } from "$app/stores";
import { goto } from "$app/navigation";

import MenuLines from "$lib/components/icons/MenuLines.svelte";
import DrawerOpen from "$lib/components/icons/DrawerOpen.svelte";

const i18n = getContext("i18n");

let loaded = false;

onMount(async () => {
	if ($user?.role !== "admin") {
		if (
			$page.url.pathname.includes("/models") &&
			!$user?.permissions?.workspace?.models
		) {
			goto("/");
		} else if (
			$page.url.pathname.includes("/knowledge") &&
			!$user?.permissions?.workspace?.knowledge
		) {
			goto("/");
		} else if (
			$page.url.pathname.includes("/prompts") &&
			!$user?.permissions?.workspace?.prompts
		) {
			goto("/");
		} else if (
			$page.url.pathname.includes("/tools") &&
			!$user?.permissions?.workspace?.tools
		) {
			goto("/");
		}
	}

	loaded = true;
});
</script>

<svelte:head>
	<title>
		{$i18n.t('Workspace')} | {$WEBUI_NAME}
	</title>
</svelte:head>

{#if loaded}
	<div
<<<<<<< HEAD
		class=" relative flex flex-col w-full h-screen max-h-[100dvh] transition-width duration-200 ease-in-out {$showSidebar
			? 'md:max-w-[calc(100%-260px)]'
			: ''} max-w-full"
=======
		class=" relative flex flex-col w-full h-screen max-h-[100dvh] {$showSidebar
			? 'md:max-w-[calc(100%-285px)]'
			: ''}"
>>>>>>> 28ff5661
	>
		<nav class="   px-2.5 pt-1 backdrop-blur-xl drag-region">
			<div class=" flex items-center gap-1">
				<div class="{$showSidebar ? 'md:hidden' : ''} self-center flex flex-none items-center">
					<button
						id="sidebar-toggle-button"
						class="cursor-pointer p-1.5 flex rounded-xl hover:bg-gray-100 dark:hover:bg-gray-850 transition"
						on:click={() => {
							showSidebar.set(!$showSidebar);
						}}
						aria-label="Toggle Sidebar"
					>
						<div class=" m-auto self-center">
							<DrawerOpen className="size-5" strokeWidth="2" />
						</div>
					</button>
				</div>

				<div class="">
					<div
						class="flex gap-1 scrollbar-none overflow-x-auto w-fit text-center text-sm font-medium rounded-full bg-transparent py-1 touch-auto pointer-events-auto"
					>
						{#if $user?.role === 'admin' || $user?.permissions?.workspace?.models}
							<a
								class="min-w-fit rounded-full p-1.5 {$page.url.pathname.includes(
									'/workspace/models'
								)
									? ''
									: 'text-gray-300 dark:text-gray-600 hover:text-gray-700 dark:hover:text-white'} transition"
								href="/workspace/models">{$i18n.t('Models')}</a
							>
						{/if}

						{#if $user?.role === 'admin' || $user?.permissions?.workspace?.knowledge}
							<a
								class="min-w-fit rounded-full p-1.5 {$page.url.pathname.includes(
									'/workspace/knowledge'
								)
									? ''
									: 'text-gray-300 dark:text-gray-600 hover:text-gray-700 dark:hover:text-white'} transition"
								href="/workspace/knowledge"
							>
								{$i18n.t('Knowledge')}
							</a>
						{/if}

						{#if $user?.role === 'admin' || $user?.permissions?.workspace?.prompts}
							<a
								class="min-w-fit rounded-full p-1.5 {$page.url.pathname.includes(
									'/workspace/prompts'
								)
									? ''
									: 'text-gray-300 dark:text-gray-600 hover:text-gray-700 dark:hover:text-white'} transition"
								href="/workspace/prompts">{$i18n.t('Prompts')}</a
							>
						{/if}

						{#if $user?.role === 'admin' || $user?.permissions?.workspace?.tools}
							<a
								class="min-w-fit rounded-full p-1.5 {$page.url.pathname.includes('/workspace/tools')
									? ''
									: 'text-gray-300 dark:text-gray-600 hover:text-gray-700 dark:hover:text-white'} transition"
								href="/workspace/tools"
							>
								{$i18n.t('Tools')}
							</a>
						{/if}
					</div>
				</div>

				<!-- <div class="flex items-center text-xl font-semibold">{$i18n.t('Workspace')}</div> -->
			</div>
		</nav>

		<div class="  pb-1 px-[18px] flex-1 max-h-full overflow-y-auto" id="workspace-container">
			<slot />
		</div>
	</div>
{/if}<|MERGE_RESOLUTION|>--- conflicted
+++ resolved
@@ -58,15 +58,9 @@
 
 {#if loaded}
 	<div
-<<<<<<< HEAD
 		class=" relative flex flex-col w-full h-screen max-h-[100dvh] transition-width duration-200 ease-in-out {$showSidebar
-			? 'md:max-w-[calc(100%-260px)]'
+			? ''
 			: ''} max-w-full"
-=======
-		class=" relative flex flex-col w-full h-screen max-h-[100dvh] {$showSidebar
-			? 'md:max-w-[calc(100%-285px)]'
-			: ''}"
->>>>>>> 28ff5661
 	>
 		<nav class="   px-2.5 pt-1 backdrop-blur-xl drag-region">
 			<div class=" flex items-center gap-1">
