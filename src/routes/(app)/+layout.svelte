--- conflicted
+++ resolved
@@ -314,20 +314,9 @@
 				</div>
 			{/if}
 
-		{#if !$page.url.pathname.startsWith('/d/') && !$page.url.pathname.startsWith('/codeassist')}
-			<Sidebar />
-<<<<<<< HEAD
-		{/if}
-
-		{#if loaded}
-			<slot />
-		{:else}
-			<div class="w-full flex-1 h-full flex items-center justify-center">
-				<Spinner />
-			</div>
-=======
->>>>>>> 359c355f
-		{/if}
+			{#if !$page.url.pathname.startsWith('/d/') && !$page.url.pathname.startsWith('/codeassist')}
+				<Sidebar />
+			{/if}
 
 			{#if loaded}
 				<slot />
