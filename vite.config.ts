--- conflicted
+++ resolved
@@ -40,7 +40,9 @@
 	worker: {
 		format: 'es'
 	},
-<<<<<<< HEAD
+	esbuild: {
+		pure: ['console.log', 'console.debug']
+	},
 	server: {
 		host: '0.0.0.0',
 		port: 5173,
@@ -64,9 +66,5 @@
 				changeOrigin: true
 			}
 		}
-=======
-	esbuild: {
-		pure: ['console.log', 'console.debug']
->>>>>>> b5f4c85b
 	}
 });