import { sveltekit } from '@sveltejs/kit/vite';
import { defineConfig } from 'vite';

import { viteStaticCopy } from 'vite-plugin-static-copy';

// /** @type {import('vite').Plugin} */
// const viteServerConfig = {
// 	name: 'log-request-middleware',
// 	configureServer(server) {
// 		server.middlewares.use((req, res, next) => {
// 			res.setHeader('Access-Control-Allow-Origin', '*');
// 			res.setHeader('Access-Control-Allow-Methods', 'GET');
// 			res.setHeader('Cross-Origin-Opener-Policy', 'same-origin');
// 			res.setHeader('Cross-Origin-Embedder-Policy', 'require-corp');
// 			next();
// 		});
// 	}
// };

export default defineConfig({
	plugins: [
		sveltekit(),
		viteStaticCopy({
			targets: [
				{
					src: 'node_modules/onnxruntime-web/dist/*.jsep.*',

					dest: 'wasm'
				}
			]
		})
	],
	define: {
		APP_VERSION: JSON.stringify(process.env.npm_package_version),
		APP_BUILD_HASH: JSON.stringify(process.env.APP_BUILD_HASH || 'dev-build')
	},
	build: {
		sourcemap: true
	},
	worker: {
		format: 'es'
	},
<<<<<<< HEAD
	// Development optimizations
	server: {
		fs: {
			// Allow serving files from one level up to the project root
			allow: ['..']
		}
	},
	optimizeDeps: {
		include: [
			'@codemirror/lang-javascript',
			'@codemirror/lang-python',
			'@codemirror/language-data',
			'@codemirror/theme-one-dark',
			'marked',
			'katex',
			'highlight.js'
		],
		// Force pre-bundling of large dependencies
		force: process.env.NODE_ENV === 'development'
	},
	// Enable esbuild for faster builds in development
	esbuild: {
		target: 'es2022'
=======
	esbuild: {
		pure: ['console.log', 'console.debug']
>>>>>>> b5f4c85b
	}
});<|MERGE_RESOLUTION|>--- conflicted
+++ resolved
@@ -40,7 +40,7 @@
 	worker: {
 		format: 'es'
 	},
-<<<<<<< HEAD
+
 	// Development optimizations
 	server: {
 		fs: {
@@ -63,10 +63,7 @@
 	},
 	// Enable esbuild for faster builds in development
 	esbuild: {
-		target: 'es2022'
-=======
-	esbuild: {
+		target: 'es2022',
 		pure: ['console.log', 'console.debug']
->>>>>>> b5f4c85b
 	}
 });