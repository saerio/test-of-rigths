# Changelog

All notable changes to this project will be documented in this file.

The format is based on [Keep a Changelog](https://keepachangelog.com/en/1.1.0/),
and this project adheres to [Semantic Versioning](https://semver.org/spec/v2.0.0.html).

<<<<<<< HEAD
## [0.5.4-ccv2-1.0.0] - 2025-01-15

### Fix

- **🔧 Rebasing**: Rebasing to version v0.5.4, kept our qdrant client.

## [0.5.4] - 2024-01-05

### Added

- **🔄 Clone Shared Chats**: Effortlessly clone shared chats to save time and streamline collaboration, perfect for reusing insightful discussions or custom setups.
- **📣 Native Notifications for Channel Messages**: Stay informed with integrated desktop notifications for channel messages, ensuring you never miss important updates while multitasking.
- **🔥 Torch MPS Support**: MPS support for Mac users when Open WebUI is installed directly, offering better performance and compatibility for AI workloads.
- **🌍 Enhanced Translations**: Small improvements to various translations, ensuring a smoother global user experience.

### Fixed

- **🖼️ Image-Only Messages in Channels**: You can now send images without accompanying text or content in channels.
- **❌ Proper Exception Handling**: Enhanced error feedback by ensuring exceptions are raised clearly, reducing confusion and promoting smoother debugging.
- **🔍 RAG Query Generation Restored**: Fixed query generation issues for Retrieval-Augmented Generation, improving retrieval accuracy and ensuring seamless functionality.
- **📩 MOA Response Functionality Fixed**: Addressed an error with the MOA response generation feature.
- **💬 Channel Thread Loading with 50+ Messages**: Resolved an issue where channel threads stalled when exceeding 50 messages, ensuring smooth navigation in active discussions.
- **🔑 API Endpoint Restrictions Resolution**: Fixed a critical bug where the 'API_KEY_ALLOWED_ENDPOINTS' setting was not functioning as intended, ensuring API access is limited to specified endpoints for enhanced security.
- **🛠️ Action Functions Restored**: Corrected an issue preventing action functions from working, restoring their utility for customized automations and workflows.
- **📂 Temporary Chat JSON Export Fix**: Resolved a bug blocking temporary chats from being exported in JSON format, ensuring seamless data portability.

### Changed

- **🎛️ Sidebar UI Tweaks**: Chat folders, including pinned folders, now display below the Chats section for better organization; the "New Folder" button has been relocated to the Chats section for a more intuitive workflow.
- **🏗️ Real-Time Save Disabled by Default**: The 'ENABLE_REALTIME_CHAT_SAVE' setting is now off by default, boosting response speed for users who prioritize performance in high-paced workflows or less critical scenarios.
- **🎤 Audio Input Echo Cancellation**: Audio input now features echo cancellation enabled by default, reducing audio feedback for improved clarity during conversations or voice-based interactions.
- **🔧 General Reliability Improvements**: Numerous under-the-hood enhancements have been made to improve platform stability, boost overall performance, and ensure a more seamless, dependable experience across workflows.

## [0.5.3] - 2024-12-31

### Added

- **💬 Channel Reactions with Built-In Emoji Picker**: Easily express yourself in channel threads and messages with reactions, featuring an intuitive built-in emoji picker for seamless selection.
- **🧵 Threads for Channels**: Organize discussions within channels by creating threads, improving clarity and fostering focused conversations.
- **🔄 Reset Button for SVG Pan/Zoom**: Added a handy reset button to SVG Pan/Zoom, allowing users to quickly return diagrams or visuals to their default state without hassle.
- **⚡ Realtime Chat Save Environment Variable**: Introduced the ENABLE_REALTIME_CHAT_SAVE environment variable. Choose between faster responses by disabling realtime chat saving or ensuring chunk-by-chunk data persistency for critical operations.
- **🌍 Translation Enhancements**: Updated and refined translations across multiple languages, providing a smoother experience for international users.
- **📚 Improved Documentation**: Expanded documentation on functions, including clearer guidance on function plugins and detailed instructions for migrating to v0.5. This ensures users can adapt and harness new updates more effectively. (https://docs.openwebui.com/features/plugin/)

### Fixed

- **🛠️ Ollama Parameters Respected**: Resolved an issue where input parameters for Ollama were being ignored, ensuring precise and consistent model behavior.
- **🔧 Function Plugin Outlet Hook Reliability**: Fixed a bug causing issues with 'event_emitter' and outlet hooks in filter function plugins, guaranteeing smoother operation within custom extensions.
- **🖋️ Weird Custom Status Descriptions**: Adjusted the formatting and functionality for custom user statuses, ensuring they display correctly and intuitively.
- **🔗 Restored API Functionality**: Fixed a critical issue where APIs were not operational for certain configurations, ensuring uninterrupted access.
- **⏳ Custom Pipe Function Completion**: Resolved an issue where chats using specific custom pipe function plugins weren’t finishing properly, restoring consistent chat workflows.
- **✅ General Stability Enhancements**: Implemented various under-the-hood improvements to boost overall reliability, ensuring smoother and more consistent performance across the WebUI.

## [0.5.2] - 2024-12-26

### Added

- **🖊️ Typing Indicators in Channels**: Know exactly who’s typing in real-time within your channels, enhancing collaboration and keeping everyone engaged.
- **👤 User Status Indicators**: Quickly view a user’s status by clicking their profile image in channels for better coordination and availability insights.
- **🔒 Configurable API Key Authentication Restrictions**: Flexibly configure endpoint restrictions for API key authentication, now off by default for a smoother setup in trusted environments.

### Fixed

- **🔧 Playground Functionality Restored**: Resolved a critical issue where the playground wasn’t working, ensuring seamless experimentation and troubleshooting workflows.
- **📊 Corrected Ollama Usage Statistics**: Fixed a calculation error in Ollama’s usage statistics, providing more accurate tracking and insights for better resource management.
- **🔗 Pipelines Outlet Hook Registration**: Addressed an issue where outlet hooks for pipelines weren’t registered, restoring functionality and consistency in pipeline workflows.
- **🎨 Image Generation Error**: Resolved a persistent issue causing errors with 'get_automatic1111_api_auth()' to ensure smooth image generation workflows.
- **🎙️ Text-to-Speech Error**: Fixed the missing argument in Eleven Labs’ 'get_available_voices()', restoring full text-to-speech capabilities for uninterrupted voice interactions.
- **🖋️ Title Generation Issue**: Fixed a bug where title generation was not working in certain cases, ensuring consistent and reliable chat organization.

## [0.5.1] - 2024-12-25

### Added

- **🔕 Notification Sound Toggle**: Added a new setting under Settings > Interface to disable notification sounds, giving you greater control over your workspace environment and focus.

### Fixed

- **🔄 Non-Streaming Response Visibility**: Resolved an issue where non-streaming responses were not displayed, ensuring all responses are now reliably shown in your conversations.
- **🖋️ Title Generation with OpenAI APIs**: Fixed a bug preventing title generation when using OpenAI APIs, restoring the ability to automatically generate chat titles for smoother organization.
- **👥 Admin Panel User List**: Addressed the issue where only 50 users were visible in the admin panel. You can now manage and view all users without restrictions.
- **🖼️ Image Generation Error**: Fixed the issue causing 'get_automatic1111_api_auth()' errors in image generation, ensuring seamless creative workflows.
- **⚙️ Pipeline Settings Loading Issue**: Resolved a problem where pipeline settings were stuck at the loading screen, restoring full configurability in the admin panel.

## [0.5.0] - 2024-12-25

### Added

- **💬 True Asynchronous Chat Support**: Create chats, navigate away, and return anytime with responses ready. Ideal for reasoning models and multi-agent workflows, enhancing multitasking like never before.
- **🔔 Chat Completion Notifications**: Never miss a completed response. Receive instant in-UI notifications when a chat finishes in a non-active tab, keeping you updated while you work elsewhere.
- **🌐 Notification Webhook Integration**: Get alerts via webhooks even when your tab is closed! Configure your webhook URL in Settings > Account and receive timely updates for long-running chats or external integration needs.
- **📚 Channels (Beta)**: Explore Discord/Slack-style chat rooms designed for real-time collaboration between users and AIs. Build bots for channels and unlock asynchronous communication for proactive multi-agent workflows. Opt-in via Admin Settings > General. A Comprehensive Bot SDK tutorial (https://github.com/open-webui/bot) is incoming, so stay tuned!
- **🖼️ Client-Side Image Compression**: Now compress images before upload (Settings > Interface), saving bandwidth and improving performance seamlessly.
- **🛠️ OAuth Management for User Groups**: Enable group-level management via OAuth integration for enhanced control and scalability in collaborative environments.
- **✅ Structured Output for Ollama**: Pass structured data output directly to Ollama, unlocking new possibilities for streamlined automation and precise data handling.
- **📜 Offline Swagger Documentation**: Developer-friendly Swagger API docs are now available offline, ensuring full accessibility wherever you are.
- **📸 Quick Screen Capture Button**: Effortlessly capture your screen with a single click from the message input menu.
- **🌍 i18n Updates**: Improved and refined translations across several languages, including Ukrainian, German, Brazilian Portuguese, Catalan, and more, ensuring a seamless global user experience.

### Fixed

- **📋 Table Export to CSV**: Resolved issues with CSV export where headers were missing or errors occurred due to values with commas, ensuring smooth and reliable data handling.
- **🔓 BYPASS_MODEL_ACCESS_CONTROL**: Fixed an issue where users could see models but couldn’t use them with 'BYPASS_MODEL_ACCESS_CONTROL=True', restoring proper functionality for environments leveraging this setting.

### Changed

- **💡 API Key Authentication Restriction**: Narrowed API key auth permissions to '/api/models' and '/api/chat/completions' for enhanced security and better API governance.
- **⚙️ Backend Overhaul for Performance**: Major backend restructuring; a heads-up that some "Functions" using internal variables may face compatibility issues. Moving forward, websocket support is mandatory to ensure Open WebUI operates seamlessly.

### Removed

- **⚠️ Legacy Functionality Clean-Up**: Deprecated outdated backend systems that were non-essential or overlapped with newer implementations, allowing for a leaner, more efficient platform.

=======
>>>>>>> 081ffd8f
## [0.4.8] - 2024-12-07

### Added

- **🔓 Bypass Model Access Control**: Introduced the 'BYPASS_MODEL_ACCESS_CONTROL' environment variable. Easily bypass model access controls for user roles when access control isn't required, simplifying workflows for trusted environments.
- **📝 Markdown in Banners**: Now supports markdown for banners, enabling richer, more visually engaging announcements.
- **🌐 Internationalization Updates**: Enhanced translations across multiple languages, further improving accessibility and global user experience.
- **🎨 Styling Enhancements**: General UI style refinements for a cleaner and more polished interface.
- **📋 Rich Text Reliability**: Improved the reliability and stability of rich text input across chats for smoother interactions.

### Fixed

- **💡 Tailwind Build Issue**: Resolved a breaking bug caused by Tailwind, ensuring smoother builds and overall system reliability.
- **📚 Knowledge Collection Query Fix**: Addressed API endpoint issues with querying knowledge collections, ensuring accurate and reliable information retrieval.

## [0.4.7] - 2024-12-01

### Added

- **✨ Prompt Input Auto-Completion**: Type a prompt and let AI intelligently suggest and complete your inputs. Simply press 'Tab' or swipe right on mobile to confirm. Available only with Rich Text Input (default setting). Disable via Admin Settings for full control.
- **🌍 Improved Translations**: Enhanced localization for multiple languages, ensuring a more polished and accessible experience for international users.

### Fixed

- **🛠️ Tools Export Issue**: Resolved a critical issue where exporting tools wasn’t functioning, restoring seamless export capabilities.
- **🔗 Model ID Registration**: Fixed an issue where model IDs weren’t registering correctly in the model editor, ensuring reliable model setup and tracking.
- **🖋️ Textarea Auto-Expansion**: Corrected a bug where textareas didn’t expand automatically on certain browsers, improving usability for multi-line inputs.
- **🔧 Ollama Embed Endpoint**: Addressed the /ollama/embed endpoint malfunction, ensuring consistent performance and functionality.

### Changed

- **🎨 Knowledge Base Styling**: Refined knowledge base visuals for a cleaner, more modern look, laying the groundwork for further enhancements in upcoming releases.

<<<<<<< HEAD
## [0.4.6-ccv2-1.0.1] - 2024-11-28
=======
## [0.4.6-ccv2-1.0.1] - 2024-11-29

### Fix

- **🔧 Suggestion Prompts**: Add missing persistance code from rebasing.
- **🔧 App Title**: Removing Web OpenUI from name.

## [0.4.6-ccv2-1.0.0] - 2024-11-28
>>>>>>> 081ffd8f

### Fix

- **🔧 Rebasing**: Rebasing to version v0.4.6, kept our qdrant client.

## [0.4.5-ccv2-1.0.1] - 2024-11-27

### Fix

- **🔧 DockerFile**: provide group with same permissions as user for OpenShift

## [0.4.6] - 2024-11-26

### Added

- **🌍 Enhanced Translations**: Various language translations improved to make the WebUI more accessible and user-friendly worldwide.

### Fixed

- **✏️ Textarea Shifting Bug**: Resolved the issue where the textarea shifted unexpectedly, ensuring a smoother typing experience.
- **⚙️ Model Configuration Modal**: Fixed the issue where the models configuration modal introduced in 0.4.5 wasn’t working for some users.
- **🔍 Legacy Query Support**: Restored functionality for custom query generation in RAG when using legacy prompts, ensuring both default and custom templates now work seamlessly.
- **⚡ Improved General Reliability**: Various minor fixes improve platform stability and ensure a smoother overall experience across workflows.

## [0.4.5-ccv2-1.0.0] - 2024-11-26

### Added

- **🔧 Rebasing**: Rebasing to version v0.4.5, kept our qdrant client.

## [0.4.5] - 2024-11-26

### Added

- **🎨 Model Order/Defaults Reintroduced**: Brought back the ability to set model order and default models, now configurable via Admin Settings > Models > Configure (Gear Icon).

### Fixed

- **🔍 Query Generation Issue**: Resolved an error in web search query generation, enhancing search accuracy and ensuring smoother search workflows.
- **📏 Textarea Auto Height Bug**: Fixed a layout issue where textarea input height was shifting unpredictably, particularly when editing system prompts.
- **🔑 Ollama Authentication**: Corrected an issue with Ollama’s authorization headers, guaranteeing reliable authentication across all endpoints.
- **⚙️ Missing Min_P Save**: Resolved an issue where the 'min_p' parameter was not being saved in configurations.
- **🛠️ Tools Description**: Fixed a key issue that omitted tool descriptions in tools payload.

## [0.4.4-ccv2-1.0.0] - 2024-11-25

### Added

- **🔧 Rebasing**: Rebasing to version v0.4.4, kept our qdrant client.

## [0.4.4] - 2024-11-22

### Added

- **🌐 Translation Updates**: Refreshed Catalan, Brazilian Portuguese, German, and Ukrainian translations, further enhancing the platform's accessibility and improving the experience for international users.

### Fixed

- **📱 Mobile Controls Visibility**: Resolved an issue where the controls button was not displaying on the new chats page for mobile users, ensuring smoother navigation and functionality on smaller screens.
- **📷 LDAP Profile Image Issue**: Fixed an LDAP integration bug related to profile images, ensuring seamless authentication and a reliable login experience for users.
- **⏳ RAG Query Generation Issue**: Addressed a significant problem where RAG query generation occurred unnecessarily without attached files, drastically improving speed and reducing delays during chat completions.

### Changed

- **⚙️ Legacy Event Emitter Support**: Reintroduced compatibility with legacy "citation" types for event emitters in tools and functions, providing smoother workflows and broader tool support for users.

## [0.4.3] - 2024-11-21

### Added

- **📚 Inline Citations for RAG Results**: Get seamless inline citations for Retrieval-Augmented Generation (RAG) responses using the default RAG prompt. Note: This feature only supports newly uploaded files, improving traceability and providing source clarity.
- **🎨 Better Rich Text Input Support**: Enjoy smoother and more reliable rich text formatting for chats, enhancing communication quality.
- **⚡ Faster Model Retrieval**: Implemented caching optimizations for faster model loading, providing a noticeable speed boost across workflows. Further improvements are on the way!

### Fixed

- **🔗 Pipelines Feature Restored**: Resolved a critical issue that previously prevented Pipelines from functioning, ensuring seamless workflows.
- **✏️ Missing Suffix Field in Ollama Form**: Added the missing "suffix" field to the Ollama generate form, enhancing customization options.

### Changed

- **🗂️ Renamed "Citations" to "Sources"**: Improved clarity and consistency by renaming the "citations" field to "sources" in messages.

## [0.4.2] - 2024-11-20

### Fixed

- **📁 Knowledge Files Visibility Issue**: Resolved the bug preventing individual files in knowledge collections from displaying when referenced with '#'.
- **🔗 OpenAI Endpoint Prefix**: Fixed the issue where certain OpenAI connections that deviate from the official API spec weren’t working correctly with prefixes.
- **⚔️ Arena Model Access Control**: Corrected an issue where arena model access control settings were not being saved.
- **🔧 Usage Capability Selector**: Fixed the broken usage capabilities selector in the model editor.

## [0.4.1-ccv2-1.0.0] - 2024-11-20

### Added

- **🔧 Rebasing**: Rebasing to version v0.4.1, kept our qdrant client.

## [0.4.1] - 2024-11-19

### Added

- **📊 Enhanced Feedback System**: Introduced a detailed 1-10 rating scale for feedback alongside thumbs up/down, preparing for more precise model fine-tuning and improving feedback quality.
- **ℹ️ Tool Descriptions on Hover**: Easily access tool descriptions by hovering over the message input, providing a smoother workflow with more context when utilizing tools.

### Fixed

- **🗑️ Graceful Handling of Deleted Users**: Resolved an issue where deleted users caused workspace items (models, knowledge, prompts, tools) to fail, ensuring reliable workspace loading.
- **🔑 API Key Creation**: Fixed an issue preventing users from creating new API keys, restoring secure and seamless API management.
- **🔗 HTTPS Proxy Fix**: Corrected HTTPS proxy issues affecting the '/api/v1/models/' endpoint, ensuring smoother, uninterrupted model management.

## [0.4.0] - 2024-11-19

### Added

- **👥 User Groups**: You can now create and manage user groups, making user organization seamless.
- **🔐 Group-Based Access Control**: Set granular access to models, knowledge, prompts, and tools based on user groups, allowing for more controlled and secure environments.
- **🛠️ Group-Based User Permissions**: Easily manage workspace permissions. Grant users the ability to upload files, delete, edit, or create temporary chats, as well as define their ability to create models, knowledge, prompts, and tools.
- **🔑 LDAP Support**: Newly introduced LDAP authentication adds robust security and scalability to user management.
- **🌐 Enhanced OpenAI-Compatible Connections**: Added prefix ID support to avoid model ID clashes, with explicit model ID support for APIs lacking '/models' endpoint support, ensuring smooth operation with custom setups.
- **🔐 Ollama API Key Support**: Now manage credentials for Ollama when set behind proxies, including the option to utilize prefix ID for proper distinction across multiple Ollama instances.
- **🔄 Connection Enable/Disable Toggle**: Easily enable or disable individual OpenAI and Ollama connections as needed.
- **🎨 Redesigned Model Workspace**: Freshly redesigned to improve usability for managing models across users and groups.
- **🎨 Redesigned Prompt Workspace**: A fresh UI to conveniently organize and manage prompts.
- **🧩 Sorted Functions Workspace**: Functions are now automatically categorized by type (Action, Filter, Pipe), streamlining management.
- **💻 Redesigned Collaborative Workspace**: Enhanced support for multiple users contributing to models, knowledge, prompts, or tools, improving collaboration.
- **🔧 Auto-Selected Tools in Model Editor**: Tools enabled through the model editor are now automatically selected, whereas previously it only gave users the option to enable the tool, reducing manual steps and enhancing efficiency.
- **🔔 Web Search & Tools Indicator**: A clear indication now shows when web search or tools are active, reducing confusion.
- **🔑 Toggle API Key Auth**: Tighten security by easily enabling or disabling API key authentication option for Open WebUI.
- **🗂️ Agentic Retrieval**: Improve RAG accuracy via smart pre-processing of chat history to determine the best queries before retrieval.
- **📁 Large Text as File Option**: Optionally convert large pasted text into a file upload, keeping the chat interface cleaner.
- **🗂️ Toggle Citations for Models**: Ability to disable citations has been introduced in the model editor.
- **🔍 User Settings Search**: Quickly search for settings fields, improving ease of use and navigation.
- **🗣️ Experimental SpeechT5 TTS**: Local SpeechT5 support added for improved text-to-speech capabilities.
- **🔄 Unified Reset for Models**: A one-click option has been introduced to reset and remove all models from the Admin Settings.
- **🛠️ Initial Setup Wizard**: The setup process now explicitly informs users that they are creating an admin account during the first-time setup, ensuring clarity. Previously, users encountered the login page right away without this distinction.
- **🌐 Enhanced Translations**: Several language translations, including Ukrainian, Norwegian, and Brazilian Portuguese, were refined for better localization.

### Fixed

- **🎥 YouTube Video Attachments**: Fixed issues preventing proper loading and attachment of YouTube videos as files.
- **🔄 Shared Chat Update**: Corrected issues where shared chats were not updating, improving collaboration consistency.
- **🔍 DuckDuckGo Rate Limit Fix**: Addressed issues with DuckDuckGo search integration, enhancing search stability and performance when operating within rate limits.
- **🧾 Citations Relevance Fix**: Adjusted the relevance percentage calculation for citations, so that Open WebUI properly reflect the accuracy of a retrieved document in RAG, ensuring users get clearer insights into sources.
- **🔑 Jina Search API Key Requirement**: Added the option to input an API key for Jina Search, ensuring smooth functionality as keys are now mandatory.

### Changed

- **🛠️ Functions Moved to Admin Panel**: As Functions operate as advanced plugins, they are now accessible from the Admin Panel instead of the workspace.
- **🛠️ Manage Ollama Connections**: The "Models" section in Admin Settings has been relocated to Admin Settings > "Connections" > Ollama Connections. You can now manage Ollama instances via a dedicated "Manage Ollama" modal from "Connections", streamlining the setup and configuration of Ollama models.
- **📊 Base Models in Admin Settings**: Admins can now find all base models, both connections or functions, in the "Models" Admin setting. Global model accessibility can be enabled or disabled here. Models are private by default, requiring explicit permission assignment for user access.
- **📌 Sticky Model Selection for New Chats**: The model chosen from a previous chat now persists when creating a new chat. If you click "New Chat" again from the new chat page, it will revert to your default model.
- **🎨 Design Refactoring**: Overall design refinements across the platform have been made, providing a more cohesive and polished user experience.

### Removed

- **📂 Model List Reordering**: Temporarily removed and will be reintroduced in upcoming user group settings improvements.
- **⚙️ Default Model Setting**: Removed the ability to set a default model for users, will be reintroduced with user group settings in the future.

## [0.3.35-ccv2-1.0.1] - 2024-11-07

### Added

- **🌍 Suggestions Prompts**: You can now add suggestions prompts for a specified language

## [0.3.35-ccv2-1.0.0] - 2024-11-07

### Added

- **🔧 Rebasing**: Rebasing to version v0.3.35, kept our qdrant client for this version

## [0.3.32-ccv2-1.0.3] - 2024-11-07

### Fixed

- **🔧 Qdrant Vector DB Timeout**: Cast config to int

## [0.3.32-ccv2-1.0.2] - 2024-11-07

### Fixed

- **🔧 Qdrant Vector DB Timeout**: Adding Timeout to Qdrant Client
- **🏷️ Header Name**: Removed (Open WebUI) from headers
- **🎨 DSAI Logos**: Removed Open WebUI remaining logos

## [0.3.35] - 2024-10-26

### Added

- **🌐 Translation Update**: Added translation labels in the SearchInput and CreateCollection components and updated Brazilian Portuguese translation (pt-BR)
- **📁 Robust File Handling**: Enhanced file input handling for chat. If the content extraction fails or is empty, users will now receive a clear warning, preventing silent failures and ensuring you always know what's happening with your uploads.
- **🌍 New Language Support**: Introduced Hungarian translations and updated French translations, expanding the platform's language accessibility for a more global user base.

### Fixed

- **📚 Knowledge Base Loading Issue**: Resolved a critical bug where the Knowledge Base was not loading, ensuring smooth access to your stored documents and improving information retrieval in RAG-enhanced workflows.
- **🛠️ Tool Parameters Issue**: Fixed an error where tools were not functioning correctly when required parameters were missing, ensuring reliable tool performance and more efficient task completions.
- **🔗 Merged Response Loss in Multi-Model Chats**: Addressed an issue where responses in multi-model chat workflows were being deleted after follow-up queries, improving consistency and ensuring smoother interactions across models.

## [0.3.34] - 2024-10-26

### Added

- **🔧 Feedback Export Enhancements**: Feedback history data can now be exported to JSON, allowing for seamless integration in RLHF processing and further analysis.
- **🗂️ Embedding Model Lazy Loading**: Search functionality for leaderboard reranking is now more efficient, as embedding models are lazy-loaded only when needed, optimizing performance.
- **🎨 Rich Text Input Toggle**: Users can now switch back to legacy textarea input for chat if they prefer simpler text input, though rich text is still the default until deprecation.
- **🛠️ Improved Tool Calling Mechanism**: Enhanced method for parsing and calling tools, improving the reliability and robustness of tool function calls.
- **🌐 Globalization Enhancements**: Updates to internationalization (i18n) support, further refining multi-language compatibility and accuracy.

### Fixed

- **🖥️ Folder Rename Fix for Firefox**: Addressed a persistent issue where users could not rename folders by pressing enter in Firefox, now ensuring seamless folder management across browsers.
- **🔠 Tiktoken Model Text Splitter Issue**: Resolved an issue where the tiktoken text splitter wasn’t working in Docker installations, restoring full functionality for tokenized text editing.
- **💼 S3 File Upload Issue**: Fixed a problem affecting S3 file uploads, ensuring smooth operations for those who store files on cloud storage.
- **🔒 Strict-Transport-Security Crash**: Resolved a crash when setting the Strict-Transport-Security (HSTS) header, improving stability and security enhancements.
- **🚫 OIDC Boolean Access Fix**: Addressed an issue with boolean values not being accessed correctly during OIDC logins, ensuring login reliability.
- **⚙️ Rich Text Paste Behavior**: Refined paste behavior in rich text input to make it smoother and more intuitive when pasting various content types.
- **🔨 Model Exclusion for Arena Fix**: Corrected the filter function that was not properly excluding models from the arena, improving model management.
- **🏷️ "Tags Generation Prompt" Fix**: Addressed an issue preventing custom "tags generation prompts" from registering properly, ensuring custom prompt work seamlessly.

## [0.3.33] - 2024-10-24

### Added

- **🏆 Evaluation Leaderboard**: Easily track your performance through a new leaderboard system where your ratings contribute to a real-time ranking based on the Elo system. Sibling responses (regenerations, many model chats) are required for your ratings to count in the leaderboard. Additionally, you can opt-in to share your feedback history and be part of the community-wide leaderboard. Expect further improvements as we refine the algorithm—help us build the best community leaderboard!
- **⚔️ Arena Model Evaluation**: Enable blind A/B testing of models directly from Admin Settings > Evaluation for a true side-by-side comparison. Ideal for pinpointing the best model for your needs.
- **🎯 Topic-Based Leaderboard**: Discover more accurate rankings with experimental topic-based reranking, which adjusts leaderboard standings based on tag similarity in feedback. Get more relevant insights based on specific topics!
- **📁 Folders Support for Chats**: Organize your chats better by grouping them into folders. Drag and drop chats between folders and export them seamlessly for easy sharing or analysis.
- **📤 Easy Chat Import via Drag & Drop**: Save time by simply dragging and dropping chat exports (JSON) directly onto the sidebar to import them into your workspace—streamlined, efficient, and intuitive!
- **📚 Enhanced Knowledge Collection**: Now, you can reference individual files from a knowledge collection—ideal for more precise Retrieval-Augmented Generations (RAG) queries and document analysis.
- **🏷️ Enhanced Tagging System**: Tags now take up less space! Utilize the new 'tag:' query system to manage, search, and organize your conversations more effectively without cluttering the interface.
- **🧠 Auto-Tagging for Chats**: Your conversations are now automatically tagged for improved organization, mirroring the efficiency of auto-generated titles.
- **🔍 Backend Chat Query System**: Chat filtering has become more efficient, now handled through the backend\*\* instead of your browser, improving search performance and accuracy.
- **🎮 Revamped Playground**: Experience a refreshed and optimized Playground for smoother testing, tweaks, and experimentation of your models and tools.
- **🧩 Token-Based Text Splitter**: Introducing token-based text splitting (tiktoken), giving you more precise control over how text is processed. Previously, only character-based splitting was available.
- **🔢 Ollama Batch Embeddings**: Leverage new batch embedding support for improved efficiency and performance with Ollama embedding models.
- **🔍 Enhanced Add Text Content Modal**: Enjoy a cleaner, more intuitive workflow for adding and curating knowledge content with an upgraded input modal from our Knowledge workspace.
- **🖋️ Rich Text Input for Chats**: Make your chat inputs more dynamic with support for rich text formatting. Your conversations just got a lot more polished and professional.
- **⚡ Faster Whisper Model Configurability**: Customize your local faster whisper model directly from the WebUI.
- **☁️ Experimental S3 Support**: Enable stateless WebUI instances with S3 support, greatly enhancing scalability and balancing heavy workloads.
- **🔕 Disable Update Toast**: Now you can streamline your workspace even further—choose to disable update notifications for a more focused experience.
- **🌟 RAG Citation Relevance Percentage**: Easily assess citation accuracy with the addition of relevance percentages in RAG results.
- **⚙️ Mermaid Copy Button**: Mermaid diagrams now come with a handy copy button, simplifying the extraction and use of diagram contents directly in your workflow.
- **🎨 UI Redesign**: Major interface redesign that will make navigation smoother, keep your focus where it matters, and ensure a modern look.

### Fixed

- **🎙️ Voice Note Mic Stopping Issue**: Fixed the issue where the microphone stayed active after ending a voice note recording, ensuring your audio workflow runs smoothly.

### Removed

- **👋 Goodbye Sidebar Tags**: Sidebar tag clutter is gone. We’ve shifted tag buttons to more effective query-based tag filtering for a sleeker, more agile interface.

## [0.3.32-ccv2-1.0.1] - 2024-10-18

### Fixed

- **🔧Qdrant Vector DB Support**: fix missing query method and updated delete method to accept filters.

## [0.3.32-ccv2-1.0.0] - 2024-10-10

### Added

- **🔗 Qdrant Vector DB Support**: Now supporting Qdrant as a vector database.

### Fixed

- **🔧Fix OPEN AI Dalle response type**: changed response type to an url.

### Changed

- **🌎 i18n Updates**: Only kept en-CA and fr-CA locales.
- **🎨 Branding updates**: Changed branding to match SSC DSAI's branding.

## [0.3.32] - 2024-10-06

### Added

- **🔢 Workspace Enhancements**: Added a display count for models, prompts, tools, and functions in the workspace, providing a clear overview and easier management.

### Fixed

- **🖥️ Web and YouTube Attachment Fix**: Resolved an issue where attaching web links and YouTube videos was malfunctioning, ensuring seamless integration and display within chats.
- **📞 Call Mode Activation on Landing Page**: Fixed a bug where call mode was not operational from the landing page.

### Changed

- **🔄 URL Parameter Refinement**: Updated the 'tool_ids' URL parameter to 'tools' or 'tool-ids' for more intuitive and consistent user experience.
- **🎨 Floating Buttons Styling Update**: Refactored the styling of floating buttons to intelligently adjust to the left side when there isn't enough room on the right, improving interface usability and aesthetic.
- **🔧 Enhanced Accessibility for Floating Buttons**: Implemented the ability to close floating buttons with the 'Esc' key, making workflow smoother and more efficient for users navigating via keyboard.
- **🖇️ Updated Information URL**: Information URLs now direct users to a general release page rather than a version-specific URL, ensuring access to the latest and relevant details all in one place.
- **📦 Library Dependencies Update**: Upgraded dependencies to ensure compatibility and performance optimization for pip installs.

## [0.3.31] - 2024-10-06

### Added

- **📚 Knowledge Feature**: Reimagined documents feature, now more performant with a better UI for enhanced organization; includes streamlined API integration for Retrieval-Augmented Generation (RAG). Detailed documentation forthcoming: https://docs.openwebui.com/
- **🌐 New Landing Page**: Freshly designed landing page; toggle between the new UI and the classic chat UI from Settings > Interface for a personalized experience.
- **📁 Full Document Retrieval Mode**: Toggle between full document retrieval or traditional snippets by clicking on the file item. This mode enhances document capabilities and supports comprehensive tasks like summarization by utilizing the entire content instead of RAG.
- **📄 Extracted File Content Display**: View extracted content directly by clicking on the file item, simplifying file analysis.
- **🎨 Artifacts Feature**: Render web content and SVGs directly in the interface, supporting quick iterations and live changes.
- **🖊️ Editable Code Blocks**: Supercharged code blocks now allow live editing directly in the LLM response, with live reloads supported by artifacts.
- **🔧 Code Block Enhancements**: Introduced a floating copy button in code blocks to facilitate easier code copying without scrolling.
- **🔍 SVG Pan/Zoom**: Enhanced interaction with SVG images, including Mermaid diagrams, via new pan and zoom capabilities.
- **🔍 Text Select Quick Actions**: New floating buttons appear when text is highlighted in LLM responses, offering deeper interactions like "Ask a Question" or "Explain".
- **🗃️ Database Pool Configuration**: Enhanced database handling to support scalable user growth.
- **🔊 Experimental Audio Compression**: Compress audio files to navigate around the 25MB limit for OpenAI's speech-to-text processing.
- **🔍 Query Embedding**: Adjusted embedding behavior to enhance system performance by not repeating query embedding.
- **💾 Lazy Load Optimizations**: Implemented lazy loading of large dependencies to minimize initial memory usage, boosting performance.
- **🍏 Apple Touch Icon Support**: Optimizes the display of icons for web bookmarks on Apple mobile devices.
- **🔽 Expandable Content Markdown Support**: Introducing 'details', 'summary' tag support for creating expandable content sections in markdown, facilitating cleaner, organized documentation and interactive content display.

### Fixed

- **🔘 Action Button Issue**: Resolved a bug where action buttons were not functioning, enhancing UI reliability.
- **🔄 Multi-Model Chat Loop**: Fixed an infinite loop issue in multi-model chat environments, ensuring smoother chat operations.
- **📄 Chat PDF/TXT Export Issue**: Resolved problems with exporting chat logs to PDF and TXT formats.
- **🔊 Call to Text-to-Speech Issues**: Rectified problems with text-to-speech functions to improve audio interactions.

### Changed

- **⚙️ Endpoint Renaming**: Renamed 'rag' endpoints to 'retrieval' for clearer function description.
- **🎨 Styling and Interface Updates**: Multiple refinements across the platform to enhance visual appeal and user interaction.

### Removed

- **🗑️ Deprecated 'DOCS_DIR'**: Removed the outdated 'docs_dir' variable in favor of more direct file management solutions, with direct file directory syncing and API uploads for a more integrated experience.

## [0.3.30] - 2024-09-26

### Fixed

- **🍞 Update Available Toast Dismissal**: Enhanced user experience by ensuring that once the update available notification is dismissed, it won't reappear for 24 hours.
- **📋 Ollama /embed Form Data**: Adjusted the integration inaccuracies in the /embed form data to ensure it perfectly matches with Ollama's specifications.
- **🔧 O1 Max Completion Tokens Issue**: Resolved compatibility issues with OpenAI's o1 models max_completion_tokens param to ensure smooth operation.
- **🔄 Pip Install Database Issue**: Fixed a critical issue where database changes during pip installations were reverting and not saving chat logs, now ensuring data persistence and reliability in chat operations.
- **🏷️ Chat Rename Tab Update**: Fixed the functionality to change the web browser's tab title simultaneously when a chat is renamed, keeping tab titles consistent.

## [0.3.29] - 2023-09-25

### Fixed

- **🔧 KaTeX Rendering Improvement**: Resolved specific corner cases in KaTeX rendering to enhance the display of complex mathematical notation.
- **📞 'Call' URL Parameter Fix**: Corrected functionality for 'call' URL search parameter ensuring reliable activation of voice calls through URL triggers.
- **🔄 Configuration Reset Fix**: Fixed the RESET_CONFIG_ON_START to ensure settings revert to default correctly upon each startup, improving reliability in configuration management.
- **🌍 Filter Outlet Hook Fix**: Addressed issues in the filter outlet hook, ensuring all filter functions operate as intended.

## [0.3.28] - 2024-09-24

### Fixed

- **🔍 Web Search Functionality**: Corrected an issue where the web search option was not functioning properly.

## [0.3.27] - 2024-09-24

### Fixed

- **🔄 Periodic Cleanup Error Resolved**: Fixed a critical RuntimeError related to the 'periodic_usage_pool_cleanup' coroutine, ensuring smooth and efficient performance post-pip install, correcting a persisting issue from version 0.3.26.
- **📊 Enhanced LaTeX Rendering**: Improved rendering for LaTeX content, enhancing clarity and visual presentation in documents and mathematical models.

## [0.3.26] - 2024-09-24

### Fixed

- **🔄 Event Loop Error Resolution**: Addressed a critical error where a missing running event loop caused 'periodic_usage_pool_cleanup' to fail with pip installs. This fix ensures smoother and more reliable updates and installations, enhancing overall system stability.

## [0.3.25] - 2024-09-24

### Fixed

- **🖼️ Image Generation Functionality**: Resolved an issue where image generation was not functioning, restoring full capability for visual content creation.
- **⚖️ Rate Response Corrections**: Addressed a problem where rate responses were not working, ensuring reliable feedback mechanisms are operational.

## [0.3.24] - 2024-09-24

### Added

- **🚀 Rendering Optimization**: Significantly improved message rendering performance, enhancing user experience and webui responsiveness.
- **💖 Favorite Response Feature in Chat Overview**: Users can now mark responses as favorite directly from the chat overview, enhancing ease of retrieval and organization of preferred responses.
- **💬 Create Message Pairs with Shortcut**: Implemented creation of new message pairs using Cmd/Ctrl+Shift+Enter, making conversation editing faster and more intuitive.
- **🌍 Expanded User Prompt Variables**: Added weekday, timezone, and language information variables to user prompts to match system prompt variables.
- **🎵 Enhanced Audio Support**: Now includes support for 'audio/x-m4a' files, broadening compatibility with audio content within the platform.
- **🔏 Model URL Search Parameter**: Added an ability to select a model directly via URL parameters, streamlining navigation and model access.
- **📄 Enhanced PDF Citations**: PDF citations now open at the associated page, streamlining reference checks and document handling.
- **🔧Use of Redis in Sockets**: Enhanced socket implementation to fully support Redis, enabling effective stateless instances suitable for scalable load balancing.
- **🌍 Stream Individual Model Responses**: Allows specific models to have individualized streaming settings, enhancing performance and customization.
- **🕒 Display Model Hash and Last Modified Timestamp for Ollama Models**: Provides critical model details directly in the Models workspace for enhanced tracking.
- **❗ Update Info Notification for Admins**: Ensures administrators receive immediate updates upon login, keeping them informed of the latest changes and system statuses.

### Fixed

- **🗑️ Temporary File Handling On Windows**: Fixed an issue causing errors when accessing a temporary file being used by another process, Tools & Functions should now work as intended.
- **🔓 Authentication Toggle Issue**: Resolved the malfunction where setting 'WEBUI_AUTH=False' did not appropriately disable authentication, ensuring that user experience and system security settings function as configured.
- **🔧 Save As Copy Issue for Many Model Chats**: Resolved an error preventing users from save messages as copies in many model chats.
- **🔒 Sidebar Closure on Mobile**: Resolved an issue where the mobile sidebar remained open after menu engagement, improving user interface responsivity and comfort.
- **🛡️ Tooltip XSS Vulnerability**: Resolved a cross-site scripting (XSS) issue within tooltips, ensuring enhanced security and data integrity during user interactions.

### Changed

- **↩️ Deprecated Interface Stream Response Settings**: Moved to advanced parameters to streamline interface settings and enhance user clarity.
- **⚙️ Renamed 'speedRate' to 'playbackRate'**: Standardizes terminology, improving usability and understanding in media settings.

## [0.3.23] - 2024-09-21

### Added

- **🚀 WebSocket Redis Support**: Enhanced load balancing capabilities for multiple instance setups, promoting better performance and reliability in WebUI.
- **🔧 Adjustable Chat Controls**: Introduced width-adjustable chat controls, enabling a personalized and more comfortable user interface.
- **🌎 i18n Updates**: Improved and updated the Chinese translations.

### Fixed

- **🌐 Task Model Unloading Issue**: Modified task handling to use the Ollama /api/chat endpoint instead of OpenAI compatible endpoint, ensuring models stay loaded and ready with custom parameters, thus minimizing delays in task execution.
- **📝 Title Generation Fix for OpenAI Compatible APIs**: Resolved an issue preventing the generation of titles, enhancing consistency and reliability when using multiple API providers.
- **🗃️ RAG Duplicate Collection Issue**: Fixed a bug causing repeated processing of the same uploaded file. Now utilizes indexed files to prevent unnecessary duplications, optimizing resource usage.
- **🖼️ Image Generation Enhancement**: Refactored OpenAI image generation endpoint to be asynchronous, preventing the WebUI from becoming unresponsive during processing, thus enhancing user experience.
- **🔓 Downgrade Authlib**: Reverted Authlib to version 1.3.1 to address and resolve issues concerning OAuth functionality.

### Changed

- **🔍 Improved Message Interaction**: Enhanced the message node interface to allow for easier focus redirection with a simple click, streamlining user interaction.
- **✨ Styling Refactor**: Updated WebUI styling for a cleaner, more modern look, enhancing user experience across the platform.

## [0.3.22] - 2024-09-19

### Added

- **⭐ Chat Overview**: Introducing a node-based interactive messages diagram for improved visualization of conversation flows.
- **🔗 Multiple Vector DB Support**: Now supports multiple vector databases, including the newly added Milvus support. Community contributions for additional database support are highly encouraged!
- **📡 Experimental Non-Stream Chat Completion**: Experimental feature allowing the use of OpenAI o1 models, which do not support streaming, ensuring more versatile model deployment.
- **🔍 Experimental Colbert-AI Reranker Integration**: Added support for "jinaai/jina-colbert-v2" as a reranker, enhancing search relevance and accuracy. Note: it may not function at all on low-spec computers.
- **🕸️ ENABLE_WEBSOCKET_SUPPORT**: Added environment variable for instances to ignore websocket upgrades, stabilizing connections on platforms with websocket issues.
- **🔊 Azure Speech Service Integration**: Added support for Azure Speech services for Text-to-Speech (TTS).
- **🎚️ Customizable Playback Speed**: Playback speed control is now available in Call mode settings, allowing users to adjust audio playback speed to their preferences.
- **🧠 Enhanced Error Messaging**: System now displays helpful error messages directly to users during chat completion issues.
- **📂 Save Model as Transparent PNG**: Model profile images are now saved as PNGs, supporting transparency and improving visual integration.
- **📱 iPhone Compatibility Adjustments**: Added padding to accommodate the iPhone navigation bar, improving UI display on these devices.
- **🔗 Secure Response Headers**: Implemented security response headers, bolstering web application security.
- **🔧 Enhanced AUTOMATIC1111 Settings**: Users can now configure 'CFG Scale', 'Sampler', and 'Scheduler' parameters directly in the admin settings, enhancing workflow flexibility without source code modifications.
- **🌍 i18n Updates**: Enhanced translations for Chinese, Ukrainian, Russian, and French, fostering a better localized experience.

### Fixed

- **🛠️ Chat Message Deletion**: Resolved issues with chat message deletion, ensuring a smoother user interaction and system stability.
- **🔢 Ordered List Numbering**: Fixed the incorrect ordering in lists.

### Changed

- **🎨 Transparent Icon Handling**: Allowed model icons to be displayed on transparent backgrounds, improving UI aesthetics.
- **📝 Improved RAG Template**: Enhanced Retrieval-Augmented Generation template, optimizing context handling and error checking for more precise operation.

## [0.3.21] - 2024-09-08

### Added

- **📊 Document Count Display**: Now displays the total number of documents directly within the dashboard.
- **🚀 Ollama Embed API Endpoint**: Enabled /api/embed endpoint proxy support.

### Fixed

- **🐳 Docker Launch Issue**: Resolved the problem preventing Open-WebUI from launching correctly when using Docker.

### Changed

- **🔍 Enhanced Search Prompts**: Improved the search query generation prompts for better accuracy and user interaction, enhancing the overall search experience.

## [0.3.20] - 2024-09-07

### Added

- **🌐 Translation Update**: Updated Catalan translations to improve user experience for Catalan speakers.

### Fixed

- **📄 PDF Download**: Resolved a configuration issue with fonts directory, ensuring PDFs are now downloaded with the correct formatting.
- **🛠️ Installation of Tools & Functions Requirements**: Fixed a bug where necessary requirements for tools and functions were not properly installing.
- **🔗 Inline Image Link Rendering**: Enabled rendering of images directly from links in chat.
- **📞 Post-Call User Interface Cleanup**: Adjusted UI behavior to automatically close chat controls after a voice call ends, reducing screen clutter.
- **🎙️ Microphone Deactivation Post-Call**: Addressed an issue where the microphone remained active after calls.
- **✍️ Markdown Spacing Correction**: Corrected spacing in Markdown rendering, ensuring text appears neatly and as expected.
- **🔄 Message Re-rendering**: Fixed an issue causing all response messages to re-render with each new message, now improving chat performance.

### Changed

- **🌐 Refined Web Search Integration**: Deprecated the Search Query Generation Prompt threshold; introduced a toggle button for "Enable Web Search Query Generation" allowing users to opt-in to using web search more judiciously.
- **📝 Default Prompt Templates Update**: Emptied environment variable templates for search and title generation now default to the Open WebUI default prompt templates, simplifying configuration efforts.

## [0.3.19] - 2024-09-05

### Added

- **🌐 Translation Update**: Improved Chinese translations.

### Fixed

- **📂 DATA_DIR Overriding**: Fixed an issue to avoid overriding DATA_DIR, preventing errors when directories are set identically, ensuring smoother operation and data management.
- **🛠️ Frontmatter Extraction**: Fixed the extraction process for frontmatter in tools and functions.

### Changed

- **🎨 UI Styling**: Refined the user interface styling for enhanced visual coherence and user experience.

## [0.3.18] - 2024-09-04

### Added

- **🛠️ Direct Database Execution for Tools & Functions**: Enhanced the execution of Python files for tools and functions, now directly loading from the database for a more streamlined backend process.

### Fixed

- **🔄 Automatic Rewrite of Import Statements in Tools & Functions**: Tool and function scripts that import 'utils', 'apps', 'main', 'config' will now automatically rename these with 'open_webui.', ensuring compatibility and consistency across different modules.
- **🎨 Styling Adjustments**: Minor fixes in the visual styling to improve user experience and interface consistency.

## [0.3.17] - 2024-09-04

### Added

- **🔄 Import/Export Configuration**: Users can now import and export webui configurations from admin settings > Database, simplifying setup replication across systems.
- **🌍 Web Search via URL Parameter**: Added support for activating web search directly through URL by setting 'web-search=true'.
- **🌐 SearchApi Integration**: Added support for SearchApi as an alternative web search provider, enhancing search capabilities within the platform.
- **🔍 Literal Type Support in Tools**: Tools now support the Literal type.
- **🌍 Updated Translations**: Improved translations for Chinese, Ukrainian, and Catalan.

### Fixed

- **🔧 Pip Install Issue**: Resolved the issue where pip install failed due to missing 'alembic.ini', ensuring smoother installation processes.
- **🌃 Automatic Theme Update**: Fixed an issue where the color theme did not update dynamically with system changes.
- **🛠️ User Agent in ComfyUI**: Added default headers in ComfyUI to fix access issues, improving reliability in network communications.
- **🔄 Missing Chat Completion Response Headers**: Ensured proper return of proxied response headers during chat completion, improving API reliability.
- **🔗 Websocket Connection Prioritization**: Modified socket.io configuration to prefer websockets and more reliably fallback to polling, enhancing connection stability.
- **🎭 Accessibility Enhancements**: Added missing ARIA labels for buttons, improving accessibility for visually impaired users.
- **⚖️ Advanced Parameter**: Fixed an issue ensuring that advanced parameters are correctly applied in all scenarios, ensuring consistent behavior of user-defined settings.

### Changed

- **🔁 Namespace Reorganization**: Reorganized all Python files under the 'open_webui' namespace to streamline the project structure and improve maintainability. Tools and functions importing from 'utils' should now use 'open_webui.utils'.
- **🚧 Dependency Updates**: Updated several backend dependencies like 'aiohttp', 'authlib', 'duckduckgo-search', 'flask-cors', and 'langchain' to their latest versions, enhancing performance and security.

## [0.3.16] - 2024-08-27

### Added

- **🚀 Config DB Migration**: Migrated configuration handling from config.json to the database, enabling high-availability setups and load balancing across multiple Open WebUI instances.
- **🔗 Call Mode Activation via URL**: Added a 'call=true' URL search parameter enabling direct shortcuts to activate call mode, enhancing user interaction on mobile devices.
- **✨ TTS Content Control**: Added functionality to control how message content is segmented for Text-to-Speech (TTS) generation requests, allowing for more flexible speech output options.
- **😄 Show Knowledge Search Status**: Enhanced model usage transparency by displaying status when working with knowledge-augmented models, helping users understand the system's state during queries.
- **👆 Click-to-Copy for Codespan**: Enhanced interactive experience in the WebUI by allowing users to click to copy content from code spans directly.
- **🚫 API User Blocking via Model Filter**: Introduced the ability to block API users based on customized model filters, enhancing security and control over API access.
- **🎬 Call Overlay Styling**: Adjusted call overlay styling on large screens to not cover the entire interface, but only the chat control area, for a more unobtrusive interaction experience.

### Fixed

- **🔧 LaTeX Rendering Issue**: Addressed an issue that affected the correct rendering of LaTeX.
- **📁 File Leak Prevention**: Resolved the issue of uploaded files mistakenly being accessible across user chats.
- **🔧 Pipe Functions with '**files**' Param**: Fixed issues with '**files**' parameter not functioning correctly in pipe functions.
- **📝 Markdown Processing for RAG**: Fixed issues with processing Markdown in files.
- **🚫 Duplicate System Prompts**: Fixed bugs causing system prompts to duplicate.

### Changed

- **🔋 Wakelock Permission**: Optimized the activation of wakelock to only engage during call mode, conserving device resources and improving battery performance during idle periods.
- **🔍 Content-Type for Ollama Chats**: Added 'application/x-ndjson' content-type to '/api/chat' endpoint responses to match raw Ollama responses.
- **✋ Disable Signups Conditionally**: Implemented conditional logic to disable sign-ups when 'ENABLE_LOGIN_FORM' is set to false.

## [0.3.15] - 2024-08-21

### Added

- **🔗 Temporary Chat Activation**: Integrated a new URL parameter 'temporary-chat=true' to enable temporary chat sessions directly through the URL.
- **🌄 ComfyUI Seed Node Support**: Introduced seed node support in ComfyUI for image generation, allowing users to specify node IDs for randomized seed assignment.

### Fixed

- **🛠️ Tools and Functions**: Resolved a critical issue where Tools and Functions were not properly functioning, restoring full capability and reliability to these essential features.
- **🔘 Chat Action Button in Many Model Chat**: Fixed the malfunctioning of chat action buttons in many model chat environments, ensuring a smoother and more responsive user interaction.
- **⏪ Many Model Chat Compatibility**: Restored backward compatibility for many model chats.

## [0.3.14] - 2024-08-21

### Added

- **🛠️ Custom ComfyUI Workflow**: Deprecating several older environment variables, this enhancement introduces a new, customizable workflow for a more tailored user experience.
- **🔀 Merge Responses in Many Model Chat**: Enhances the dialogue by merging responses from multiple models into a single, coherent reply, improving the interaction quality in many model chats.
- **✅ Multiple Instances of Same Model in Chats**: Enhanced many model chat to support adding multiple instances of the same model.
- **🔧 Quick Actions in Model Workspace**: Enhanced Shift key quick actions for hiding/unhiding and deleting models, facilitating a smoother workflow.
- **🗨️ Markdown Rendering in User Messages**: User messages are now rendered in Markdown, enhancing readability and interaction.
- **💬 Temporary Chat Feature**: Introduced a temporary chat feature, deprecating the old chat history setting to enhance user interaction flexibility.
- **🖋️ User Message Editing**: Enhanced the user chat editing feature to allow saving changes without sending, providing more flexibility in message management.
- **🛡️ Security Enhancements**: Various security improvements implemented across the platform to ensure safer user experiences.
- **🌍 Updated Translations**: Enhanced translations for Chinese, Ukrainian, and Bahasa Malaysia, improving localization and user comprehension.

### Fixed

- **📑 Mermaid Rendering Issue**: Addressed issues with Mermaid chart rendering to ensure clean and clear visual data representation.
- **🎭 PWA Icon Maskability**: Fixed the Progressive Web App icon to be maskable, ensuring proper display on various device home screens.
- **🔀 Cloned Model Chat Freezing Issue**: Fixed a bug where cloning many model chats would cause freezing, enhancing stability and responsiveness.
- **🔍 Generic Error Handling and Refinements**: Various minor fixes and refinements to address previously untracked issues, ensuring smoother operations.

### Changed

- **🖼️ Image Generation Refactor**: Overhauled image generation processes for improved efficiency and quality.
- **🔨 Refactor Tool and Function Calling**: Refactored tool and function calling mechanisms for improved clarity and maintainability.
- **🌐 Backend Library Updates**: Updated critical backend libraries including SQLAlchemy, uvicorn[standard], faster-whisper, bcrypt, and boto3 for enhanced performance and security.

### Removed

- **🚫 Deprecated ComfyUI Environment Variables**: Removed several outdated environment variables related to ComfyUI settings, simplifying configuration management.

## [0.3.13] - 2024-08-14

### Added

- **🎨 Enhanced Markdown Rendering**: Significant improvements in rendering markdown, ensuring smooth and reliable display of LaTeX and Mermaid charts, enhancing user experience with more robust visual content.
- **🔄 Auto-Install Tools & Functions Python Dependencies**: For 'Tools' and 'Functions', Open WebUI now automatically install extra python requirements specified in the frontmatter, streamlining setup processes and customization.
- **🌀 OAuth Email Claim Customization**: Introduced an 'OAUTH_EMAIL_CLAIM' variable to allow customization of the default "email" claim within OAuth configurations, providing greater flexibility in authentication processes.
- **📶 Websocket Reconnection**: Enhanced reliability with the capability to automatically reconnect when a websocket is closed, ensuring consistent and stable communication.
- **🤳 Haptic Feedback on Support Devices**: Android devices now support haptic feedback for an immersive tactile experience during certain interactions.

### Fixed

- **🛠️ ComfyUI Performance Improvement**: Addressed an issue causing FastAPI to stall when ComfyUI image generation was active; now runs in a separate thread to prevent UI unresponsiveness.
- **🔀 Session Handling**: Fixed an issue mandating session_id on client-side to ensure smoother session management and transitions.
- **🖋️ Minor Bug Fixes and Format Corrections**: Various minor fixes including typo corrections, backend formatting improvements, and test amendments enhancing overall system stability and performance.

### Changed

- **🚀 Migration to SvelteKit 2**: Upgraded the underlying framework to SvelteKit version 2, offering enhanced speed, better code structure, and improved deployment capabilities.
- **🧹 General Cleanup and Refactoring**: Performed broad cleanup and refactoring across the platform, improving code efficiency and maintaining high standards of code health.
- **🚧 Integration Testing Improvements**: Modified how Cypress integration tests detect chat messages and updated sharing tests for better reliability and accuracy.
- **📁 Standardized '.safetensors' File Extension**: Renamed the '.sft' file extension to '.safetensors' for ComfyUI workflows, standardizing file formats across the platform.

### Removed

- **🗑️ Deprecated Frontend Functions**: Removed frontend functions that were migrated to backend to declutter the codebase and reduce redundancy.

## [0.3.12] - 2024-08-07

### Added

- **🔄 Sidebar Infinite Scroll**: Added an infinite scroll feature in the sidebar for more efficient chat navigation, reducing load times and enhancing user experience.
- **🚀 Enhanced Markdown Rendering**: Support for rendering all code blocks and making images clickable for preview; codespan styling is also enhanced to improve readability and user interaction.
- **🔒 Admin Shared Chat Visibility**: Admins no longer have default visibility over shared chats when ENABLE_ADMIN_CHAT_ACCESS is set to false, tightening security and privacy settings for users.
- **🌍 Language Updates**: Added Malay (Bahasa Malaysia) translation and updated Catalan and Traditional Chinese translations to improve accessibility for more users.

### Fixed

- **📊 Markdown Rendering Issues**: Resolved issues with markdown rendering to ensure consistent and correct display across components.
- **🛠️ Styling Issues**: Multiple fixes applied to styling throughout the application, improving the overall visual experience and interface consistency.
- **🗃️ Modal Handling**: Fixed an issue where modals were not closing correctly in various model chat scenarios, enhancing usability and interface reliability.
- **📄 Missing OpenAI Usage Information**: Resolved issues where usage statistics for OpenAI services were not being correctly displayed, ensuring users have access to crucial data for managing and monitoring their API consumption.
- **🔧 Non-Streaming Support for Functions Plugin**: Fixed a functionality issue with the Functions plugin where non-streaming operations were not functioning as intended, restoring full capabilities for async and sync integration within the platform.
- **🔄 Environment Variable Type Correction (COMFYUI_FLUX_FP8_CLIP)**: Corrected the data type of the 'COMFYUI_FLUX_FP8_CLIP' environment variable from string to boolean, ensuring environment settings apply correctly and enhance configuration management.

### Changed

- **🔧 Backend Dependency Updates**: Updated several backend dependencies such as boto3, pypdf, python-pptx, validators, and black, ensuring up-to-date security and performance optimizations.

## [0.3.11] - 2024-08-02

### Added

- **📊 Model Information Display**: Added visuals for model selection, including images next to model names for more intuitive navigation.
- **🗣 ElevenLabs Voice Adaptations**: Voice enhancements including support for ElevenLabs voice ID by name for personalized vocal interactions.
- **⌨️ Arrow Keys Model Selection**: Users can now use arrow keys for quicker model selection, enhancing accessibility.
- **🔍 Fuzzy Search in Model Selector**: Enhanced model selector with fuzzy search to locate models swiftly, including descriptions.
- **🕹️ ComfyUI Flux Image Generation**: Added support for the new Flux image gen model; introduces environment controls like weight precision and CLIP model options in Settings.
- **💾 Display File Size for Uploads**: Enhanced file interface now displays file size, preparing for upcoming upload restrictions.
- **🎚️ Advanced Params "Min P"**: Added 'Min P' parameter in the advanced settings for customized model precision control.
- **🔒 Enhanced OAuth**: Introduced custom redirect URI support for OAuth behind reverse proxies, enabling safer authentication processes.
- **🖥 Enhanced Latex Rendering**: Adjustments made to latex rendering processes, now accurately detecting and presenting latex inputs from text.
- **🌐 Internationalization**: Enhanced with new Romanian and updated Vietnamese and Ukrainian translations, helping broaden accessibility for international users.

### Fixed

- **🔧 Tags Handling in Document Upload**: Tags are now properly sent to the upload document handler, resolving issues with missing metadata.
- **🖥️ Sensitive Input Fields**: Corrected browser misinterpretation of secure input fields, preventing misclassification as password fields.
- **📂 Static Path Resolution in PDF Generation**: Fixed static paths that adjust dynamically to prevent issues across various environments.

### Changed

- **🎨 UI/UX Styling Enhancements**: Multiple minor styling updates for a cleaner and more intuitive user interface.
- **🚧 Refactoring Various Components**: Numerous refactoring changes across styling, file handling, and function simplifications for clarity and performance.
- **🎛️ User Valves Management**: Moved user valves from settings to direct chat controls for more user-friendly access during interactions.

### Removed

- **⚙️ Health Check Logging**: Removed verbose logging from the health checking processes to declutter logs and improve backend performance.

## [0.3.10] - 2024-07-17

### Fixed

- **🔄 Improved File Upload**: Addressed the issue where file uploads lacked animation.
- **💬 Chat Continuity**: Fixed a problem where existing chats were not functioning properly in some instances.
- **🗂️ Chat File Reset**: Resolved the issue of chat files not resetting for new conversations, now ensuring a clean slate for each chat session.
- **📁 Document Workspace Uploads**: Corrected the handling of document uploads in the workspace using the Files API.

## [0.3.9] - 2024-07-17

### Added

- **📁 Files Chat Controls**: We've reverted to the old file handling behavior where uploaded files are always included. You can now manage files directly within the chat controls section, giving you the ability to remove files as needed.
- **🔧 "Action" Function Support**: Introducing a new "Action" function to write custom buttons to the message toolbar. This feature enables more interactive messaging, with documentation coming soon.
- **📜 Citations Handling**: For newly uploaded files in documents workspace, citations will now display the actual filename. Additionally, you can click on these filenames to open the file in a new tab for easier access.
- **🛠️ Event Emitter and Call Updates**: Enhanced 'event_emitter' to allow message replacement and 'event_call' to support text input for Tools and Functions. Detailed documentation will be provided shortly.
- **🎨 Styling Refactor**: Various styling updates for a cleaner and more cohesive user interface.
- **🌐 Enhanced Translations**: Improved translations for Catalan, Ukrainian, and Brazilian Portuguese.

### Fixed

- **🔧 Chat Controls Priority**: Resolved an issue where Chat Controls values were being overridden by model information parameters. The priority is now Chat Controls, followed by Global Settings, then Model Settings.
- **🪲 Debug Logs**: Fixed an issue where debug logs were not being logged properly.
- **🔑 Automatic1111 Auth Key**: The auth key for Automatic1111 is no longer required.
- **📝 Title Generation**: Ensured that the title generation runs only once, even when multiple models are in a chat.
- **✅ Boolean Values in Params**: Added support for boolean values in parameters.
- **🖼️ Files Overlay Styling**: Fixed the styling issue with the files overlay.

### Changed

- **⬆️ Dependency Updates**
  - Upgraded 'pydantic' from version 2.7.1 to 2.8.2.
  - Upgraded 'sqlalchemy' from version 2.0.30 to 2.0.31.
  - Upgraded 'unstructured' from version 0.14.9 to 0.14.10.
  - Upgraded 'chromadb' from version 0.5.3 to 0.5.4.

## [0.3.8] - 2024-07-09

### Added

- **💬 Chat Controls**: Easily adjust parameters for each chat session, offering more precise control over your interactions.
- **📌 Pinned Chats**: Support for pinned chats, allowing you to keep important conversations easily accessible.
- **📄 Apache Tika Integration**: Added support for using Apache Tika as a document loader, enhancing document processing capabilities.
- **🛠️ Custom Environment for OpenID Claims**: Allows setting custom claims for OpenID, providing more flexibility in user authentication.
- **🔧 Enhanced Tools & Functions API**: Introduced 'event_emitter' and 'event_call', now you can also add citations for better documentation and tracking. Detailed documentation will be provided on our documentation website.
- **↔️ Sideways Scrolling in Settings**: Settings tabs container now supports horizontal scrolling for easier navigation.
- **🌑 Darker OLED Theme**: Includes a new, darker OLED theme and improved styling for the light theme, enhancing visual appeal.
- **🌐 Language Updates**: Updated translations for Indonesian, German, French, and Catalan languages, expanding accessibility.

### Fixed

- **⏰ OpenAI Streaming Timeout**: Resolved issues with OpenAI streaming response using the 'AIOHTTP_CLIENT_TIMEOUT' setting, ensuring reliable performance.
- **💡 User Valves**: Fixed malfunctioning user valves, ensuring proper functionality.
- **🔄 Collapsible Components**: Addressed issues with collapsible components not working, restoring expected behavior.

### Changed

- **🗃️ Database Backend**: Switched from Peewee to SQLAlchemy for improved concurrency support, enhancing database performance.
- **⬆️ ChromaDB Update**: Upgraded to version 0.5.3. Ensure your remote ChromaDB instance matches this version.
- **🔤 Primary Font Styling**: Updated primary font to Archivo for better visual consistency.
- **🔄 Font Change for Windows**: Replaced Arimo with Inter font for Windows users, improving readability.
- **🚀 Lazy Loading**: Implemented lazy loading for 'faster_whisper' and 'sentence_transformers' to reduce startup memory usage.
- **📋 Task Generation Payload**: Task generations now include only the "task" field in the body instead of "title".

## [0.3.7] - 2024-06-29

### Added

- **🌐 Enhanced Internationalization (i18n)**: Newly introduced Indonesian translation, and updated translations for Turkish, Chinese, and Catalan languages to improve user accessibility.

### Fixed

- **🕵️‍♂️ Browser Language Detection**: Corrected the issue where the application was not properly detecting and adapting to the browser's language settings.
- **🔐 OIDC Admin Role Assignment**: Fixed a bug where the admin role was not being assigned to the first user who signed up via OpenID Connect (OIDC).
- **💬 Chat/Completions Endpoint**: Resolved an issue where the chat/completions endpoint was non-functional when the stream option was set to False.
- **🚫 'WEBUI_AUTH' Configuration**: Addressed the problem where setting 'WEBUI_AUTH' to False was not being applied correctly.

### Changed

- **📦 Dependency Update**: Upgraded 'authlib' from version 1.3.0 to 1.3.1 to ensure better security and performance enhancements.

## [0.3.6] - 2024-06-27

### Added

- **✨ "Functions" Feature**: You can now utilize "Functions" like filters (middleware) and pipe (model) functions directly within the WebUI. While largely compatible with Pipelines, these native functions can be executed easily within Open WebUI. Example use cases for filter functions include usage monitoring, real-time translation, moderation, and automemory. For pipe functions, the scope ranges from Cohere and Anthropic integration directly within Open WebUI, enabling "Valves" for per-user OpenAI API key usage, and much more. If you encounter issues, SAFE_MODE has been introduced.
- **📁 Files API**: Compatible with OpenAI, this feature allows for custom Retrieval-Augmented Generation (RAG) in conjunction with the Filter Function. More examples will be shared on our community platform and official documentation website.
- **🛠️ Tool Enhancements**: Tools now support citations and "Valves". Documentation will be available shortly.
- **🔗 Iframe Support via Files API**: Enables rendering HTML directly into your chat interface using functions and tools. Use cases include playing games like DOOM and Snake, displaying a weather applet, and implementing Anthropic "artifacts"-like features. Stay tuned for updates on our community platform and documentation.
- **🔒 Experimental OAuth Support**: New experimental OAuth support. Check our documentation for more details.
- **🖼️ Custom Background Support**: Set a custom background from Settings > Interface to personalize your experience.
- **🔑 AUTOMATIC1111_API_AUTH Support**: Enhanced security for the AUTOMATIC1111 API.
- **🎨 Code Highlight Optimization**: Improved code highlighting features.
- **🎙️ Voice Interruption Feature**: Reintroduced and now toggleable from Settings > Interface.
- **💤 Wakelock API**: Now in use to prevent screen dimming during important tasks.
- **🔐 API Key Privacy**: All API keys are now hidden by default for better security.
- **🔍 New Web Search Provider**: Added jina_search as a new option.
- **🌐 Enhanced Internationalization (i18n)**: Improved Korean translation and updated Chinese and Ukrainian translations.

### Fixed

- **🔧 Conversation Mode Issue**: Fixed the issue where Conversation Mode remained active after being removed from settings.
- **📏 Scroll Button Obstruction**: Resolved the issue where the scrollToBottom button container obstructed clicks on buttons beneath it.

### Changed

- **⏲️ AIOHTTP_CLIENT_TIMEOUT**: Now set to 'None' by default for improved configuration flexibility.
- **📞 Voice Call Enhancements**: Improved by skipping code blocks and expressions during calls.
- **🚫 Error Message Handling**: Disabled the continuation of operations with error messages.
- **🗂️ Playground Relocation**: Moved the Playground from the workspace to the user menu for better user experience.

## [0.3.5] - 2024-06-16

### Added

- **📞 Enhanced Voice Call**: Text-to-speech (TTS) callback now operates in real-time for each sentence, reducing latency by not waiting for full completion.
- **👆 Tap to Interrupt**: During a call, you can now stop the assistant from speaking by simply tapping, instead of using voice. This resolves the issue of the speaker's voice being mistakenly registered as input.
- **😊 Emoji Call**: Toggle this feature on from the Settings > Interface, allowing LLMs to express emotions using emojis during voice calls for a more dynamic interaction.
- **🖱️ Quick Archive/Delete**: Use the Shift key + mouseover on the chat list to swiftly archive or delete items.
- **📝 Markdown Support in Model Descriptions**: You can now format model descriptions with markdown, enabling bold text, links, etc.
- **🧠 Editable Memories**: Adds the capability to modify memories.
- **📋 Admin Panel Sorting**: Introduces the ability to sort users/chats within the admin panel.
- **🌑 Dark Mode for Quick Selectors**: Dark mode now available for chat quick selectors (prompts, models, documents).
- **🔧 Advanced Parameters**: Adds 'num_keep' and 'num_batch' to advanced parameters for customization.
- **📅 Dynamic System Prompts**: New variables '{{CURRENT_DATETIME}}', '{{CURRENT_TIME}}', '{{USER_LOCATION}}' added for system prompts. Ensure '{{USER_LOCATION}}' is toggled on from Settings > Interface.
- **🌐 Tavily Web Search**: Includes Tavily as a web search provider option.
- **🖊️ Federated Auth Usernames**: Ability to set user names for federated authentication.
- **🔗 Auto Clean URLs**: When adding connection URLs, trailing slashes are now automatically removed.
- **🌐 Enhanced Translations**: Improved Chinese and Swedish translations.

### Fixed

- **⏳ AIOHTTP_CLIENT_TIMEOUT**: Introduced a new environment variable 'AIOHTTP_CLIENT_TIMEOUT' for requests to Ollama lasting longer than 5 minutes. Default is 300 seconds; set to blank ('') for no timeout.
- **❌ Message Delete Freeze**: Resolved an issue where message deletion would sometimes cause the web UI to freeze.

## [0.3.4] - 2024-06-12

### Fixed

- **🔒 Mixed Content with HTTPS Issue**: Resolved a problem where mixed content (HTTP and HTTPS) was causing security warnings and blocking resources on HTTPS sites.
- **🔍 Web Search Issue**: Addressed the problem where web search functionality was not working correctly. The 'ENABLE_RAG_LOCAL_WEB_FETCH' option has been reintroduced to restore proper web searching capabilities.
- **💾 RAG Template Not Being Saved**: Fixed an issue where the RAG template was not being saved correctly, ensuring your custom templates are now preserved as expected.

## [0.3.3] - 2024-06-12

### Added

- **🛠️ Native Python Function Calling**: Introducing native Python function calling within Open WebUI. We’ve also included a built-in code editor to seamlessly develop and integrate function code within the 'Tools' workspace. With this, you can significantly enhance your LLM’s capabilities by creating custom RAG pipelines, web search tools, and even agent-like features such as sending Discord messages.
- **🌐 DuckDuckGo Integration**: Added DuckDuckGo as a web search provider, giving you more search options.
- **🌏 Enhanced Translations**: Improved translations for Vietnamese and Chinese languages, making the interface more accessible.

### Fixed

- **🔗 Web Search URL Error Handling**: Fixed the issue where a single URL error would disrupt the data loading process in Web Search mode. Now, such errors will be handled gracefully to ensure uninterrupted data loading.
- **🖥️ Frontend Responsiveness**: Resolved the problem where the frontend would stop responding if the backend encounters an error while downloading a model. Improved error handling to maintain frontend stability.
- **🔧 Dependency Issues in pip**: Fixed issues related to pip installations, ensuring all dependencies are correctly managed to prevent installation errors.

## [0.3.2] - 2024-06-10

### Added

- **🔍 Web Search Query Status**: The web search query will now persist in the results section to aid in easier debugging and tracking of search queries.
- **🌐 New Web Search Provider**: We have added Serply as a new option for web search providers, giving you more choices for your search needs.
- **🌏 Improved Translations**: We've enhanced translations for Chinese and Portuguese.

### Fixed

- **🎤 Audio File Upload Issue**: The bug that prevented audio files from being uploaded in chat input has been fixed, ensuring smooth communication.
- **💬 Message Input Handling**: Improved the handling of message inputs by instantly clearing images and text after sending, along with immediate visual indications when a response message is loading, enhancing user feedback.
- **⚙️ Parameter Registration and Validation**: Fixed the issue where parameters were not registering in certain cases and addressed the problem where users were unable to save due to invalid input errors.

## [0.3.1] - 2024-06-09

### Fixed

- **💬 Chat Functionality**: Resolved the issue where chat functionality was not working for specific models.

## [0.3.0] - 2024-06-09

### Added

- **📚 Knowledge Support for Models**: Attach documents directly to models from the models workspace, enhancing the information available to each model.
- **🎙️ Hands-Free Voice Call Feature**: Initiate voice calls without needing to use your hands, making interactions more seamless.
- **📹 Video Call Feature**: Enable video calls with supported vision models like Llava and GPT-4o, adding a visual dimension to your communications.
- **🎛️ Enhanced UI for Voice Recording**: Improved user interface for the voice recording feature, making it more intuitive and user-friendly.
- **🌐 External STT Support**: Now support for external Speech-To-Text services, providing more flexibility in choosing your STT provider.
- **⚙️ Unified Settings**: Consolidated settings including document settings under a new admin settings section for easier management.
- **🌑 Dark Mode Splash Screen**: A new splash screen for dark mode, ensuring a consistent and visually appealing experience for dark mode users.
- **📥 Upload Pipeline**: Directly upload pipelines from the admin settings > pipelines section, streamlining the pipeline management process.
- **🌍 Improved Language Support**: Enhanced support for Chinese and Ukrainian languages, better catering to a global user base.

### Fixed

- **🛠️ Playground Issue**: Fixed the playground not functioning properly, ensuring a smoother user experience.
- **🔥 Temperature Parameter Issue**: Corrected the issue where the temperature value '0' was not being passed correctly.
- **📝 Prompt Input Clearing**: Resolved prompt input textarea not being cleared right away, ensuring a clean slate for new inputs.
- **✨ Various UI Styling Issues**: Fixed numerous user interface styling problems for a more cohesive look.
- **👥 Active Users Display**: Fixed active users showing active sessions instead of actual users, now reflecting accurate user activity.
- **🌐 Community Platform Compatibility**: The Community Platform is back online and fully compatible with Open WebUI.

### Changed

- **📝 RAG Implementation**: Updated the RAG (Retrieval-Augmented Generation) implementation to use a system prompt for context, instead of overriding the user's prompt.
- **🔄 Settings Relocation**: Moved Models, Connections, Audio, and Images settings to the admin settings for better organization.
- **✍️ Improved Title Generation**: Enhanced the default prompt for title generation, yielding better results.
- **🔧 Backend Task Management**: Tasks like title generation and search query generation are now managed on the backend side and controlled only by the admin.
- **🔍 Editable Search Query Prompt**: You can now edit the search query generation prompt, offering more control over how queries are generated.
- **📏 Prompt Length Threshold**: Set the prompt length threshold for search query generation from the admin settings, giving more customization options.
- **📣 Settings Consolidation**: Merged the Banners admin setting with the Interface admin setting for a more streamlined settings area.

## [0.2.5] - 2024-06-05

### Added

- **👥 Active Users Indicator**: Now you can see how many people are currently active and what they are running. This helps you gauge when performance might slow down due to a high number of users.
- **🗂️ Create Ollama Modelfile**: The option to create a modelfile for Ollama has been reintroduced in the Settings > Models section, making it easier to manage your models.
- **⚙️ Default Model Setting**: Added an option to set the default model from Settings > Interface. This feature is now easily accessible, especially convenient for mobile users as it was previously hidden.
- **🌐 Enhanced Translations**: We've improved the Chinese translations and added support for Turkmen and Norwegian languages to make the interface more accessible globally.

### Fixed

- **📱 Mobile View Improvements**: The UI now uses dvh (dynamic viewport height) instead of vh (viewport height), providing a better and more responsive experience for mobile users.

## [0.2.4] - 2024-06-03

### Added

- **👤 Improved Account Pending Page**: The account pending page now displays admin details by default to avoid confusion. You can disable this feature in the admin settings if needed.
- **🌐 HTTP Proxy Support**: We have enabled the use of the 'http_proxy' environment variable in OpenAI and Ollama API calls, making it easier to configure network settings.
- **❓ Quick Access to Documentation**: You can now easily access Open WebUI documents via a question mark button located at the bottom right corner of the screen (available on larger screens like PCs).
- **🌍 Enhanced Translation**: Improvements have been made to translations.

### Fixed

- **🔍 SearxNG Web Search**: Fixed the issue where the SearxNG web search functionality was not working properly.

## [0.2.3] - 2024-06-03

### Added

- **📁 Export Chat as JSON**: You can now export individual chats as JSON files from the navbar menu by navigating to 'Download > Export Chat'. This makes sharing specific conversations easier.
- **✏️ Edit Titles with Double Click**: Double-click on titles to rename them quickly and efficiently.
- **🧩 Batch Multiple Embeddings**: Introduced 'RAG_EMBEDDING_OPENAI_BATCH_SIZE' to process multiple embeddings in a batch, enhancing performance for large datasets.
- **🌍 Improved Translations**: Enhanced the translation quality across various languages for a better user experience.

### Fixed

- **🛠️ Modelfile Migration Script**: Fixed an issue where the modelfile migration script would fail if an invalid modelfile was encountered.
- **💬 Zhuyin Input Method on Mac**: Resolved an issue where using the Zhuyin input method in the Web UI on a Mac caused text to send immediately upon pressing the enter key, leading to incorrect input.
- **🔊 Local TTS Voice Selection**: Fixed the issue where the selected local Text-to-Speech (TTS) voice was not being displayed in settings.

## [0.2.2] - 2024-06-02

### Added

- **🌊 Mermaid Rendering Support**: We've included support for Mermaid rendering. This allows you to create beautiful diagrams and flowcharts directly within Open WebUI.
- **🔄 New Environment Variable 'RESET_CONFIG_ON_START'**: Introducing a new environment variable: 'RESET_CONFIG_ON_START'. Set this variable to reset your configuration settings upon starting the application, making it easier to revert to default settings.

### Fixed

- **🔧 Pipelines Filter Issue**: We've addressed an issue with the pipelines where filters were not functioning as expected.

## [0.2.1] - 2024-06-02

### Added

- **🖱️ Single Model Export Button**: Easily export models with just one click using the new single model export button.
- **🖥️ Advanced Parameters Support**: Added support for 'num_thread', 'use_mmap', and 'use_mlock' parameters for Ollama.
- **🌐 Improved Vietnamese Translation**: Enhanced Vietnamese language support for a better user experience for our Vietnamese-speaking community.

### Fixed

- **🔧 OpenAI URL API Save Issue**: Corrected a problem preventing the saving of OpenAI URL API settings.
- **🚫 Display Issue with Disabled Ollama API**: Fixed the display bug causing models to appear in settings when the Ollama API was disabled.

### Changed

- **💡 Versioning Update**: As a reminder from our previous update, version 0.2.y will focus primarily on bug fixes, while major updates will be designated as 0.x from now on for better version tracking.

## [0.2.0] - 2024-06-01

### Added

- **🔧 Pipelines Support**: Open WebUI now includes a plugin framework for enhanced customization and functionality (https://github.com/open-webui/pipelines). Easily add custom logic and integrate Python libraries, from AI agents to home automation APIs.
- **🔗 Function Calling via Pipelines**: Integrate function calling seamlessly through Pipelines.
- **⚖️ User Rate Limiting via Pipelines**: Implement user-specific rate limits to manage API usage efficiently.
- **📊 Usage Monitoring with Langfuse**: Track and analyze usage statistics with Langfuse integration through Pipelines.
- **🕒 Conversation Turn Limits**: Set limits on conversation turns to manage interactions better through Pipelines.
- **🛡️ Toxic Message Filtering**: Automatically filter out toxic messages to maintain a safe environment using Pipelines.
- **🔍 Web Search Support**: Introducing built-in web search capabilities via RAG API, allowing users to search using SearXNG, Google Programmatic Search Engine, Brave Search, serpstack, and serper. Activate it effortlessly by adding necessary variables from Document settings > Web Params.
- **🗂️ Models Workspace**: Create and manage model presets for both Ollama/OpenAI API. Note: The old Modelfiles workspace is deprecated.
- **🛠️ Model Builder Feature**: Build and edit all models with persistent builder mode.
- **🏷️ Model Tagging Support**: Organize models with tagging features in the models workspace.
- **📋 Model Ordering Support**: Effortlessly organize models by dragging and dropping them into the desired positions within the models workspace.
- **📈 OpenAI Generation Stats**: Access detailed generation statistics for OpenAI models.
- **📅 System Prompt Variables**: New variables added: '{{CURRENT_DATE}}' and '{{USER_NAME}}' for dynamic prompts.
- **📢 Global Banner Support**: Manage global banners from admin settings > banners.
- **🗃️ Enhanced Archived Chats Modal**: Search and export archived chats easily.
- **📂 Archive All Button**: Quickly archive all chats from settings > chats.
- **🌐 Improved Translations**: Added and improved translations for French, Croatian, Cebuano, and Vietnamese.

### Fixed

- **🔍 Archived Chats Visibility**: Resolved issue with archived chats not showing in the admin panel.
- **💬 Message Styling**: Fixed styling issues affecting message appearance.
- **🔗 Shared Chat Responses**: Corrected the issue where shared chat response messages were not readonly.
- **🖥️ UI Enhancement**: Fixed the scrollbar overlapping issue with the message box in the user interface.

### Changed

- **💾 User Settings Storage**: User settings are now saved on the backend, ensuring consistency across all devices.
- **📡 Unified API Requests**: The API request for getting models is now unified to '/api/models' for easier usage.
- **🔄 Versioning Update**: Our versioning will now follow the format 0.x for major updates and 0.x.y for patches.
- **📦 Export All Chats (All Users)**: Moved this functionality to the Admin Panel settings for better organization and accessibility.

### Removed

- **🚫 Bundled LiteLLM Support Deprecated**: Migrate your LiteLLM config.yaml to a self-hosted LiteLLM instance. LiteLLM can still be added via OpenAI Connections. Download the LiteLLM config.yaml from admin settings > database > export LiteLLM config.yaml.

## [0.1.125] - 2024-05-19

### Added

- **🔄 Updated UI**: Chat interface revamped with chat bubbles. Easily switch back to the old style via settings > interface > chat bubble UI.
- **📂 Enhanced Sidebar UI**: Model files, documents, prompts, and playground merged into Workspace for streamlined access.
- **🚀 Improved Many Model Interaction**: All responses now displayed simultaneously for a smoother experience.
- **🐍 Python Code Execution**: Execute Python code locally in the browser with libraries like 'requests', 'beautifulsoup4', 'numpy', 'pandas', 'seaborn', 'matplotlib', 'scikit-learn', 'scipy', 'regex'.
- **🧠 Experimental Memory Feature**: Manually input personal information you want LLMs to remember via settings > personalization > memory.
- **💾 Persistent Settings**: Settings now saved as config.json for convenience.
- **🩺 Health Check Endpoint**: Added for Docker deployment.
- **↕️ RTL Support**: Toggle chat direction via settings > interface > chat direction.
- **🖥️ PowerPoint Support**: RAG pipeline now supports PowerPoint documents.
- **🌐 Language Updates**: Ukrainian, Turkish, Arabic, Chinese, Serbian, Vietnamese updated; Punjabi added.

### Changed

- **👤 Shared Chat Update**: Shared chat now includes creator user information.

## [0.1.124] - 2024-05-08

### Added

- **🖼️ Improved Chat Sidebar**: Now conveniently displays time ranges and organizes chats by today, yesterday, and more.
- **📜 Citations in RAG Feature**: Easily track the context fed to the LLM with added citations in the RAG feature.
- **🔒 Auth Disable Option**: Introducing the ability to disable authentication. Set 'WEBUI_AUTH' to False to disable authentication. Note: Only applicable for fresh installations without existing users.
- **📹 Enhanced YouTube RAG Pipeline**: Now supports non-English videos for an enriched experience.
- **🔊 Specify OpenAI TTS Models**: Customize your TTS experience by specifying OpenAI TTS models.
- **🔧 Additional Environment Variables**: Discover more environment variables in our comprehensive documentation at Open WebUI Documentation (https://docs.openwebui.com).
- **🌐 Language Support**: Arabic, Finnish, and Hindi added; Improved support for German, Vietnamese, and Chinese.

### Fixed

- **🛠️ Model Selector Styling**: Addressed styling issues for improved user experience.
- **⚠️ Warning Messages**: Resolved backend warning messages.

### Changed

- **📝 Title Generation**: Limited output to 50 tokens.
- **📦 Helm Charts**: Removed Helm charts, now available in a separate repository (https://github.com/open-webui/helm-charts).

## [0.1.123] - 2024-05-02

### Added

- **🎨 New Landing Page Design**: Refreshed design for a more modern look and optimized use of screen space.
- **📹 Youtube RAG Pipeline**: Introduces dedicated RAG pipeline for Youtube videos, enabling interaction with video transcriptions directly.
- **🔧 Enhanced Admin Panel**: Streamlined user management with options to add users directly or in bulk via CSV import.
- **👥 '@' Model Integration**: Easily switch to specific models during conversations; old collaborative chat feature phased out.
- **🌐 Language Enhancements**: Swedish translation added, plus improvements to German, Spanish, and the addition of Doge translation.

### Fixed

- **🗑️ Delete Chat Shortcut**: Addressed issue where shortcut wasn't functioning.
- **🖼️ Modal Closing Bug**: Resolved unexpected closure of modal when dragging from within.
- **✏️ Edit Button Styling**: Fixed styling inconsistency with edit buttons.
- **🌐 Image Generation Compatibility Issue**: Rectified image generation compatibility issue with third-party APIs.
- **📱 iOS PWA Icon Fix**: Corrected iOS PWA home screen icon shape.
- **🔍 Scroll Gesture Bug**: Adjusted gesture sensitivity to prevent accidental activation when scrolling through code on mobile; now requires scrolling from the leftmost side to open the sidebar.

### Changed

- **🔄 Unlimited Context Length**: Advanced settings now allow unlimited max context length (previously limited to 16000).
- **👑 Super Admin Assignment**: The first signup is automatically assigned a super admin role, unchangeable by other admins.
- **🛡️ Admin User Restrictions**: User action buttons from the admin panel are now disabled for users with admin roles.
- **🔝 Default Model Selector**: Set as default model option now exclusively available on the landing page.

## [0.1.122] - 2024-04-27

### Added

- **🌟 Enhanced RAG Pipeline**: Now with hybrid searching via 'BM25', reranking powered by 'CrossEncoder', and configurable relevance score thresholds.
- **🛢️ External Database Support**: Seamlessly connect to custom SQLite or Postgres databases using the 'DATABASE_URL' environment variable.
- **🌐 Remote ChromaDB Support**: Introducing the capability to connect to remote ChromaDB servers.
- **👨‍💼 Improved Admin Panel**: Admins can now conveniently check users' chat lists and last active status directly from the admin panel.
- **🎨 Splash Screen**: Introducing a loading splash screen for a smoother user experience.
- **🌍 Language Support Expansion**: Added support for Bangla (bn-BD), along with enhancements to Chinese, Spanish, and Ukrainian translations.
- **💻 Improved LaTeX Rendering Performance**: Enjoy faster rendering times for LaTeX equations.
- **🔧 More Environment Variables**: Explore additional environment variables in our documentation (https://docs.openwebui.com), including the 'ENABLE_LITELLM' option to manage memory usage.

### Fixed

- **🔧 Ollama Compatibility**: Resolved errors occurring when Ollama server version isn't an integer, such as SHA builds or RCs.
- **🐛 Various OpenAI API Issues**: Addressed several issues related to the OpenAI API.
- **🛑 Stop Sequence Issue**: Fixed the problem where the stop sequence with a backslash '\' was not functioning.
- **🔤 Font Fallback**: Corrected font fallback issue.

### Changed

- **⌨️ Prompt Input Behavior on Mobile**: Enter key prompt submission disabled on mobile devices for improved user experience.

## [0.1.121] - 2024-04-24

### Fixed

- **🔧 Translation Issues**: Addressed various translation discrepancies.
- **🔒 LiteLLM Security Fix**: Updated LiteLLM version to resolve a security vulnerability.
- **🖥️ HTML Tag Display**: Rectified the issue where the '< br >' tag wasn't displaying correctly.
- **🔗 WebSocket Connection**: Resolved the failure of WebSocket connection under HTTPS security for ComfyUI server.
- **📜 FileReader Optimization**: Implemented FileReader initialization per image in multi-file drag & drop to ensure reusability.
- **🏷️ Tag Display**: Corrected tag display inconsistencies.
- **📦 Archived Chat Styling**: Fixed styling issues in archived chat.
- **🔖 Safari Copy Button Bug**: Addressed the bug where the copy button failed to copy links in Safari.

## [0.1.120] - 2024-04-20

### Added

- **📦 Archive Chat Feature**: Easily archive chats with a new sidebar button, and access archived chats via the profile button > archived chats.
- **🔊 Configurable Text-to-Speech Endpoint**: Customize your Text-to-Speech experience with configurable OpenAI endpoints.
- **🛠️ Improved Error Handling**: Enhanced error message handling for connection failures.
- **⌨️ Enhanced Shortcut**: When editing messages, use ctrl/cmd+enter to save and submit, and esc to close.
- **🌐 Language Support**: Added support for Georgian and enhanced translations for Portuguese and Vietnamese.

### Fixed

- **🔧 Model Selector**: Resolved issue where default model selection was not saving.
- **🔗 Share Link Copy Button**: Fixed bug where the copy button wasn't copying links in Safari.
- **🎨 Light Theme Styling**: Addressed styling issue with the light theme.

## [0.1.119] - 2024-04-16

### Added

- **🌟 Enhanced RAG Embedding Support**: Ollama, and OpenAI models can now be used for RAG embedding model.
- **🔄 Seamless Integration**: Copy 'ollama run <model name>' directly from Ollama page to easily select and pull models.
- **🏷️ Tagging Feature**: Add tags to chats directly via the sidebar chat menu.
- **📱 Mobile Accessibility**: Swipe left and right on mobile to effortlessly open and close the sidebar.
- **🔍 Improved Navigation**: Admin panel now supports pagination for user list.
- **🌍 Additional Language Support**: Added Polish language support.

### Fixed

- **🌍 Language Enhancements**: Vietnamese and Spanish translations have been improved.
- **🔧 Helm Fixes**: Resolved issues with Helm trailing slash and manifest.json.

### Changed

- **🐳 Docker Optimization**: Updated docker image build process to utilize 'uv' for significantly faster builds compared to 'pip3'.

## [0.1.118] - 2024-04-10

### Added

- **🦙 Ollama and CUDA Images**: Added support for ':ollama' and ':cuda' tagged images.
- **👍 Enhanced Response Rating**: Now you can annotate your ratings for better feedback.
- **👤 User Initials Profile Photo**: User initials are now the default profile photo.
- **🔍 Update RAG Embedding Model**: Customize RAG embedding model directly in document settings.
- **🌍 Additional Language Support**: Added Turkish language support.

### Fixed

- **🔒 Share Chat Permission**: Resolved issue with chat sharing permissions.
- **🛠 Modal Close**: Modals can now be closed using the Esc key.

### Changed

- **🎨 Admin Panel Styling**: Refreshed styling for the admin panel.
- **🐳 Docker Image Build**: Updated docker image build process for improved efficiency.

## [0.1.117] - 2024-04-03

### Added

- 🗨️ **Local Chat Sharing**: Share chat links seamlessly between users.
- 🔑 **API Key Generation Support**: Generate secret keys to leverage Open WebUI with OpenAI libraries.
- 📄 **Chat Download as PDF**: Easily download chats in PDF format.
- 📝 **Improved Logging**: Enhancements to logging functionality.
- 📧 **Trusted Email Authentication**: Authenticate using a trusted email header.

### Fixed

- 🌷 **Enhanced Dutch Translation**: Improved translation for Dutch users.
- ⚪ **White Theme Styling**: Resolved styling issue with the white theme.
- 📜 **LaTeX Chat Screen Overflow**: Fixed screen overflow issue with LaTeX rendering.
- 🔒 **Security Patches**: Applied necessary security patches.

## [0.1.116] - 2024-03-31

### Added

- **🔄 Enhanced UI**: Model selector now conveniently located in the navbar, enabling seamless switching between multiple models during conversations.
- **🔍 Improved Model Selector**: Directly pull a model from the selector/Models now display detailed information for better understanding.
- **💬 Webhook Support**: Now compatible with Google Chat and Microsoft Teams.
- **🌐 Localization**: Korean translation (I18n) now available.
- **🌑 Dark Theme**: OLED dark theme introduced for reduced strain during prolonged usage.
- **🏷️ Tag Autocomplete**: Dropdown feature added for effortless chat tagging.

### Fixed

- **🔽 Auto-Scrolling**: Addressed OpenAI auto-scrolling issue.
- **🏷️ Tag Validation**: Implemented tag validation to prevent empty string tags.
- **🚫 Model Whitelisting**: Resolved LiteLLM model whitelisting issue.
- **✅ Spelling**: Corrected various spelling issues for improved readability.

## [0.1.115] - 2024-03-24

### Added

- **🔍 Custom Model Selector**: Easily find and select custom models with the new search filter feature.
- **🛑 Cancel Model Download**: Added the ability to cancel model downloads.
- **🎨 Image Generation ComfyUI**: Image generation now supports ComfyUI.
- **🌟 Updated Light Theme**: Updated the light theme for a fresh look.
- **🌍 Additional Language Support**: Now supporting Bulgarian, Italian, Portuguese, Japanese, and Dutch.

### Fixed

- **🔧 Fixed Broken Experimental GGUF Upload**: Resolved issues with experimental GGUF upload functionality.

### Changed

- **🔄 Vector Storage Reset Button**: Moved the reset vector storage button to document settings.

## [0.1.114] - 2024-03-20

### Added

- **🔗 Webhook Integration**: Now you can subscribe to new user sign-up events via webhook. Simply navigate to the admin panel > admin settings > webhook URL.
- **🛡️ Enhanced Model Filtering**: Alongside Ollama, OpenAI proxy model whitelisting, we've added model filtering functionality for LiteLLM proxy.
- **🌍 Expanded Language Support**: Spanish, Catalan, and Vietnamese languages are now available, with improvements made to others.

### Fixed

- **🔧 Input Field Spelling**: Resolved issue with spelling mistakes in input fields.
- **🖊️ Light Mode Styling**: Fixed styling issue with light mode in document adding.

### Changed

- **🔄 Language Sorting**: Languages are now sorted alphabetically by their code for improved organization.

## [0.1.113] - 2024-03-18

### Added

- 🌍 **Localization**: You can now change the UI language in Settings > General. We support Ukrainian, German, Farsi (Persian), Traditional and Simplified Chinese and French translations. You can help us to translate the UI into your language! More info in our [CONTRIBUTION.md](https://github.com/open-webui/open-webui/blob/main/docs/CONTRIBUTING.md#-translations-and-internationalization).
- 🎨 **System-wide Theme**: Introducing a new system-wide theme for enhanced visual experience.

### Fixed

- 🌑 **Dark Background on Select Fields**: Improved readability by adding a dark background to select fields, addressing issues on certain browsers/devices.
- **Multiple OPENAI_API_BASE_URLS Issue**: Resolved issue where multiple base URLs caused conflicts when one wasn't functioning.
- **RAG Encoding Issue**: Fixed encoding problem in RAG.
- **npm Audit Fix**: Addressed npm audit findings.
- **Reduced Scroll Threshold**: Improved auto-scroll experience by reducing the scroll threshold from 50px to 5px.

### Changed

- 🔄 **Sidebar UI Update**: Updated sidebar UI to feature a chat menu dropdown, replacing two icons for improved navigation.

## [0.1.112] - 2024-03-15

### Fixed

- 🗨️ Resolved chat malfunction after image generation.
- 🎨 Fixed various RAG issues.
- 🧪 Rectified experimental broken GGUF upload logic.

## [0.1.111] - 2024-03-10

### Added

- 🛡️ **Model Whitelisting**: Admins now have the ability to whitelist models for users with the 'user' role.
- 🔄 **Update All Models**: Added a convenient button to update all models at once.
- 📄 **Toggle PDF OCR**: Users can now toggle PDF OCR option for improved parsing performance.
- 🎨 **DALL-E Integration**: Introduced DALL-E integration for image generation alongside automatic1111.
- 🛠️ **RAG API Refactoring**: Refactored RAG logic and exposed its API, with additional documentation to follow.

### Fixed

- 🔒 **Max Token Settings**: Added max token settings for anthropic/claude-3-sonnet-20240229 (Issue #1094).
- 🔧 **Misalignment Issue**: Corrected misalignment of Edit and Delete Icons when Chat Title is Empty (Issue #1104).
- 🔄 **Context Loss Fix**: Resolved RAG losing context on model response regeneration with Groq models via API key (Issue #1105).
- 📁 **File Handling Bug**: Addressed File Not Found Notification when Dropping a Conversation Element (Issue #1098).
- 🖱️ **Dragged File Styling**: Fixed dragged file layover styling issue.

## [0.1.110] - 2024-03-06

### Added

- **🌐 Multiple OpenAI Servers Support**: Enjoy seamless integration with multiple OpenAI-compatible APIs, now supported natively.

### Fixed

- **🔍 OCR Issue**: Resolved PDF parsing issue caused by OCR malfunction.
- **🚫 RAG Issue**: Fixed the RAG functionality, ensuring it operates smoothly.
- **📄 "Add Docs" Model Button**: Addressed the non-functional behavior of the "Add Docs" model button.

## [0.1.109] - 2024-03-06

### Added

- **🔄 Multiple Ollama Servers Support**: Enjoy enhanced scalability and performance with support for multiple Ollama servers in a single WebUI. Load balancing features are now available, providing improved efficiency (#788, #278).
- **🔧 Support for Claude 3 and Gemini**: Responding to user requests, we've expanded our toolset to include Claude 3 and Gemini, offering a wider range of functionalities within our platform (#1064).
- **🔍 OCR Functionality for PDF Loader**: We've augmented our PDF loader with Optical Character Recognition (OCR) capabilities. Now, extract text from scanned documents and images within PDFs, broadening the scope of content processing (#1050).

### Fixed

- **🛠️ RAG Collection**: Implemented a dynamic mechanism to recreate RAG collections, ensuring users have up-to-date and accurate data (#1031).
- **📝 User Agent Headers**: Fixed issue of RAG web requests being sent with empty user_agent headers, reducing rejections from certain websites. Realistic headers are now utilized for these requests (#1024).
- **⏹️ Playground Cancel Functionality**: Introducing a new "Cancel" option for stopping Ollama generation in the Playground, enhancing user control and usability (#1006).
- **🔤 Typographical Error in 'ASSISTANT' Field**: Corrected a typographical error in the 'ASSISTANT' field within the GGUF model upload template for accuracy and consistency (#1061).

### Changed

- **🔄 Refactored Message Deletion Logic**: Streamlined message deletion process for improved efficiency and user experience, simplifying interactions within the platform (#1004).
- **⚠️ Deprecation of `OLLAMA_API_BASE_URL`**: Deprecated `OLLAMA_API_BASE_URL` environment variable; recommend using `OLLAMA_BASE_URL` instead. Refer to our documentation for further details.

## [0.1.108] - 2024-03-02

### Added

- **🎮 Playground Feature (Beta)**: Explore the full potential of the raw API through an intuitive UI with our new playground feature, accessible to admins. Simply click on the bottom name area of the sidebar to access it. The playground feature offers two modes text completion (notebook) and chat completion. As it's in beta, please report any issues you encounter.
- **🛠️ Direct Database Download for Admins**: Admins can now download the database directly from the WebUI via the admin settings.
- **🎨 Additional RAG Settings**: Customize your RAG process with the ability to edit the TOP K value. Navigate to Documents > Settings > General to make changes.
- **🖥️ UI Improvements**: Tooltips now available in the input area and sidebar handle. More tooltips will be added across other parts of the UI.

### Fixed

- Resolved input autofocus issue on mobile when the sidebar is open, making it easier to use.
- Corrected numbered list display issue in Safari (#963).
- Restricted user ability to delete chats without proper permissions (#993).

### Changed

- **Simplified Ollama Settings**: Ollama settings now don't require the `/api` suffix. You can now utilize the Ollama base URL directly, e.g., `http://localhost:11434`. Also, an `OLLAMA_BASE_URL` environment variable has been added.
- **Database Renaming**: Starting from this release, `ollama.db` will be automatically renamed to `webui.db`.

## [0.1.107] - 2024-03-01

### Added

- **🚀 Makefile and LLM Update Script**: Included Makefile and a script for LLM updates in the repository.

### Fixed

- Corrected issue where links in the settings modal didn't appear clickable (#960).
- Fixed problem with web UI port not taking effect due to incorrect environment variable name in run-compose.sh (#996).
- Enhanced user experience by displaying chat in browser title and enabling automatic scrolling to the bottom (#992).

### Changed

- Upgraded toast library from `svelte-french-toast` to `svelte-sonner` for a more polished UI.
- Enhanced accessibility with the addition of dark mode on the authentication page.

## [0.1.106] - 2024-02-27

### Added

- **🎯 Auto-focus Feature**: The input area now automatically focuses when initiating or opening a chat conversation.

### Fixed

- Corrected typo from "HuggingFace" to "Hugging Face" (Issue #924).
- Resolved bug causing errors in chat completion API calls to OpenAI due to missing "num_ctx" parameter (Issue #927).
- Fixed issues preventing text editing, selection, and cursor retention in the input field (Issue #940).
- Fixed a bug where defining an OpenAI-compatible API server using 'OPENAI_API_BASE_URL' containing 'openai' string resulted in hiding models not containing 'gpt' string from the model menu. (Issue #930)

## [0.1.105] - 2024-02-25

### Added

- **📄 Document Selection**: Now you can select and delete multiple documents at once for easier management.

### Changed

- **🏷️ Document Pre-tagging**: Simply click the "+" button at the top, enter tag names in the popup window, or select from a list of existing tags. Then, upload files with the added tags for streamlined organization.

## [0.1.104] - 2024-02-25

### Added

- **🔄 Check for Updates**: Keep your system current by checking for updates conveniently located in Settings > About.
- **🗑️ Automatic Tag Deletion**: Unused tags on the sidebar will now be deleted automatically with just a click.

### Changed

- **🎨 Modernized Styling**: Enjoy a refreshed look with updated styling for a more contemporary experience.

## [0.1.103] - 2024-02-25

### Added

- **🔗 Built-in LiteLLM Proxy**: Now includes LiteLLM proxy within Open WebUI for enhanced functionality.

  - Easily integrate existing LiteLLM configurations using `-v /path/to/config.yaml:/app/backend/data/litellm/config.yaml` flag.
  - When utilizing Docker container to run Open WebUI, ensure connections to localhost use `host.docker.internal`.

- **🖼️ Image Generation Enhancements**: Introducing Advanced Settings with Image Preview Feature.
  - Customize image generation by setting the number of steps; defaults to A1111 value.

### Fixed

- Resolved issue with RAG scan halting document loading upon encountering unsupported MIME types or exceptions (Issue #866).

### Changed

- Ollama is no longer required to run Open WebUI.
- Access our comprehensive documentation at [Open WebUI Documentation](https://docs.openwebui.com/).

## [0.1.102] - 2024-02-22

### Added

- **🖼️ Image Generation**: Generate Images using the AUTOMATIC1111/stable-diffusion-webui API. You can set this up in Settings > Images.
- **📝 Change title generation prompt**: Change the prompt used to generate titles for your chats. You can set this up in the Settings > Interface.
- **🤖 Change embedding model**: Change the embedding model used to generate embeddings for your chats in the Dockerfile. Use any sentence transformer model from huggingface.co.
- **📢 CHANGELOG.md/Popup**: This popup will show you the latest changes.

## [0.1.101] - 2024-02-22

### Fixed

- LaTex output formatting issue (#828)

### Changed

- Instead of having the previous 1.0.0-alpha.101, we switched to semantic versioning as a way to respect global conventions.<|MERGE_RESOLUTION|>--- conflicted
+++ resolved
@@ -5,7 +5,6 @@
 The format is based on [Keep a Changelog](https://keepachangelog.com/en/1.1.0/),
 and this project adheres to [Semantic Versioning](https://semver.org/spec/v2.0.0.html).
 
-<<<<<<< HEAD
 ## [0.5.4-ccv2-1.0.0] - 2025-01-15
 
 ### Fix
@@ -119,8 +118,6 @@
 
 - **⚠️ Legacy Functionality Clean-Up**: Deprecated outdated backend systems that were non-essential or overlapped with newer implementations, allowing for a leaner, more efficient platform.
 
-=======
->>>>>>> 081ffd8f
 ## [0.4.8] - 2024-12-07
 
 ### Added
@@ -154,9 +151,6 @@
 
 - **🎨 Knowledge Base Styling**: Refined knowledge base visuals for a cleaner, more modern look, laying the groundwork for further enhancements in upcoming releases.
 
-<<<<<<< HEAD
-## [0.4.6-ccv2-1.0.1] - 2024-11-28
-=======
 ## [0.4.6-ccv2-1.0.1] - 2024-11-29
 
 ### Fix
@@ -165,7 +159,6 @@
 - **🔧 App Title**: Removing Web OpenUI from name.
 
 ## [0.4.6-ccv2-1.0.0] - 2024-11-28
->>>>>>> 081ffd8f
 
 ### Fix
 
