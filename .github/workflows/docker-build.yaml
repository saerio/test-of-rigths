--- conflicted
+++ resolved
@@ -117,219 +117,6 @@
           if-no-files-found: error
           retention-days: 1
 
-<<<<<<< HEAD
-
-=======
-  build-cuda-image:
-    runs-on: ubuntu-latest
-    permissions:
-      contents: read
-      packages: write
-    strategy:
-      fail-fast: false
-      matrix:
-        platform:
-          - linux/amd64
-          - linux/arm64
-
-    steps:
-      # GitHub Packages requires the entire repository name to be in lowercase
-      # although the repository owner has a lowercase username, this prevents some people from running actions after forking
-      - name: Set repository and image name to lowercase
-        run: |
-          echo "IMAGE_NAME=${IMAGE_NAME,,}" >>${GITHUB_ENV}
-          echo "FULL_IMAGE_NAME=ghcr.io/${IMAGE_NAME,,}" >>${GITHUB_ENV}
-        env:
-          IMAGE_NAME: '${{ github.repository }}'
-
-      - name: Prepare
-        run: |
-          platform=${{ matrix.platform }}
-          echo "PLATFORM_PAIR=${platform//\//-}" >> $GITHUB_ENV
-
-      - name: Checkout repository
-        uses: actions/checkout@v4
-
-      - name: Set up QEMU
-        uses: docker/setup-qemu-action@v3
-
-      - name: Set up Docker Buildx
-        uses: docker/setup-buildx-action@v3
-
-      - name: Log in to the Container registry
-        uses: docker/login-action@v3
-        with:
-          registry: ${{ env.REGISTRY }}
-          username: ${{ github.actor }}
-          password: ${{ secrets.GITHUB_TOKEN }}
-
-      - name: Get version number from package.json
-        id: get_version
-        run: |
-          VERSION=$(jq -r '.version' package.json)
-          echo "version=$VERSION" >> $GITHUB_OUTPUT
-
-      - name: Extract metadata for Docker images
-        id: meta
-        uses: docker/metadata-action@v5
-        with:
-          images: ${{ env.FULL_IMAGE_NAME }}
-          tags: |
-            type=raw,value=latest-cuda,enable=${{ github.ref == 'refs/heads/main' }}
-            type=raw,value=${{ steps.get_version.outputs.version }}-cuda,enable=${{ github.ref == 'refs/heads/main' }}
-            type=ref,event=branch,suffix=-cuda
-            type=ref,event=tag,suffix=-cuda
-            type=sha,prefix=git-,suffix=-cuda
-            type=semver,pattern={{version}},suffix=-cuda
-            type=semver,pattern={{major}}.{{minor}},suffix=-cuda
-
-      - name: Extract metadata for Docker cache
-        id: cache-meta
-        uses: docker/metadata-action@v5
-        with:
-          images: ${{ env.FULL_IMAGE_NAME }}
-          tags: |
-            type=ref,event=branch
-            ${{ github.ref_type == 'tag' && 'type=raw,value=main' || '' }}
-          flavor: |
-            prefix=cache-cuda-${{ matrix.platform }}-
-            latest=false
-
-      - name: Build Docker image (cuda)
-        uses: docker/build-push-action@v5
-        id: build
-        with:
-          context: .
-          push: true
-          platforms: ${{ matrix.platform }}
-          labels: ${{ steps.meta.outputs.labels }}
-          tags: ${{ steps.meta.outputs.tags }}
-          outputs: type=image,name=${{ env.FULL_IMAGE_NAME }},push=true
-          cache-from: type=registry,ref=${{ steps.cache-meta.outputs.tags }}
-          cache-to: type=registry,ref=${{ steps.cache-meta.outputs.tags }},mode=max
-          build-args: |
-            BUILD_HASH=${{ github.sha }}
-            USE_CUDA=true
-
-      - name: Export digest
-        run: |
-          mkdir -p /tmp/digests
-          digest="${{ steps.build.outputs.digest }}"
-          touch "/tmp/digests/${digest#sha256:}"
-
-      - name: Upload digest
-        uses: actions/upload-artifact@v4
-        with:
-          name: digests-cuda-${{ env.PLATFORM_PAIR }}
-          path: /tmp/digests/*
-          if-no-files-found: error
-          retention-days: 1
-
-  build-ollama-image:
-    runs-on: ubuntu-latest
-    permissions:
-      contents: read
-      packages: write
-    strategy:
-      fail-fast: false
-      matrix:
-        platform:
-          - linux/amd64
-          - linux/arm64
-
-    steps:
-      # GitHub Packages requires the entire repository name to be in lowercase
-      # although the repository owner has a lowercase username, this prevents some people from running actions after forking
-      - name: Set repository and image name to lowercase
-        run: |
-          echo "IMAGE_NAME=${IMAGE_NAME,,}" >>${GITHUB_ENV}
-          echo "FULL_IMAGE_NAME=ghcr.io/${IMAGE_NAME,,}" >>${GITHUB_ENV}
-        env:
-          IMAGE_NAME: '${{ github.repository }}'
-
-      - name: Prepare
-        run: |
-          platform=${{ matrix.platform }}
-          echo "PLATFORM_PAIR=${platform//\//-}" >> $GITHUB_ENV
-
-      - name: Checkout repository
-        uses: actions/checkout@v4
-
-      - name: Set up QEMU
-        uses: docker/setup-qemu-action@v3
-
-      - name: Set up Docker Buildx
-        uses: docker/setup-buildx-action@v3
-
-      - name: Log in to the Container registry
-        uses: docker/login-action@v3
-        with:
-          registry: ${{ env.REGISTRY }}
-          username: ${{ github.actor }}
-          password: ${{ secrets.GITHUB_TOKEN }}
-
-      - name: Get version number from package.json
-        id: get_version
-        run: |
-          VERSION=$(jq -r '.version' package.json)
-          echo "version=$VERSION" >> $GITHUB_OUTPUT
-
-      - name: Extract metadata for Docker images
-        id: meta
-        uses: docker/metadata-action@v5
-        with:
-          images: ${{ env.FULL_IMAGE_NAME }}
-          tags: |
-            type=raw,value=latest-ollama,enable=${{ github.ref == 'refs/heads/main' }}
-            type=raw,value=${{ steps.get_version.outputs.version }}-ollama,enable=${{ github.ref == 'refs/heads/main' }}
-            type=ref,event=branch,suffix=-ollama
-            type=ref,event=tag,suffix=-ollama
-            type=sha,prefix=git-,suffix=-ollama
-            type=semver,pattern={{version}},suffix=-ollama
-            type=semver,pattern={{major}}.{{minor}},suffix=-ollama
-
-      - name: Extract metadata for Docker cache
-        id: cache-meta
-        uses: docker/metadata-action@v5
-        with:
-          images: ${{ env.FULL_IMAGE_NAME }}
-          tags: |
-            type=ref,event=branch
-            ${{ github.ref_type == 'tag' && 'type=raw,value=main' || '' }}
-          flavor: |
-            prefix=cache-ollama-${{ matrix.platform }}-
-            latest=false
-
-      - name: Build Docker image (ollama)
-        uses: docker/build-push-action@v5
-        id: build
-        with:
-          context: .
-          push: true
-          platforms: ${{ matrix.platform }}
-          labels: ${{ steps.meta.outputs.labels }}
-          tags: ${{ steps.meta.outputs.tags }}
-          outputs: type=image,name=${{ env.FULL_IMAGE_NAME }},push=true
-          cache-from: type=registry,ref=${{ steps.cache-meta.outputs.tags }}
-          cache-to: type=registry,ref=${{ steps.cache-meta.outputs.tags }},mode=max
-          build-args: |
-            BUILD_HASH=${{ github.sha }}
-            USE_OLLAMA=true
-
-      - name: Export digest
-        run: |
-          mkdir -p /tmp/digests
-          digest="${{ steps.build.outputs.digest }}"
-          touch "/tmp/digests/${digest#sha256:}"
-
-      - name: Upload digest
-        uses: actions/upload-artifact@v4
-        with:
-          name: digests-ollama-${{ env.PLATFORM_PAIR }}
-          path: /tmp/digests/*
-          if-no-files-found: error
-          retention-days: 1
->>>>>>> 693dc310
   merge-main-images:
     runs-on: ubuntu-latest
     needs: [ build-main-image ]
