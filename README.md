# Open WebUI 👋

![GitHub stars](https://img.shields.io/github/stars/open-webui/open-webui?style=social)
![GitHub forks](https://img.shields.io/github/forks/open-webui/open-webui?style=social)
![GitHub watchers](https://img.shields.io/github/watchers/open-webui/open-webui?style=social)
![GitHub repo size](https://img.shields.io/github/repo-size/open-webui/open-webui)
![GitHub language count](https://img.shields.io/github/languages/count/open-webui/open-webui)
![GitHub top language](https://img.shields.io/github/languages/top/open-webui/open-webui)
![GitHub last commit](https://img.shields.io/github/last-commit/open-webui/open-webui?color=red)
[![Discord](https://img.shields.io/badge/Discord-Open_WebUI-blue?logo=discord&logoColor=white)](https://discord.gg/5rJgQTnV4s)
[![](https://img.shields.io/static/v1?label=Sponsor&message=%E2%9D%A4&logo=GitHub&color=%23fe8e86)](https://github.com/sponsors/tjbck)

**Open WebUI is an [extensible](https://docs.openwebui.com/features/plugin/), feature-rich, and user-friendly self-hosted AI platform designed to operate entirely offline.** It supports various LLM runners like **Ollama** and **OpenAI-compatible APIs**, with **built-in inference engine** for RAG, making it a **powerful AI deployment solution**.

![Open WebUI Demo](./demo.gif)

> [!TIP]  
> **Looking for an [Enterprise Plan](https://docs.openwebui.com/enterprise)?** – **[Speak with Our Sales Team Today!](mailto:sales@openwebui.com)**
>
> Get **enhanced capabilities**, including **custom theming and branding**, **Service Level Agreement (SLA) support**, **Long-Term Support (LTS) versions**, and **more!**

For more information, be sure to check out our [Open WebUI Documentation](https://docs.openwebui.com/).

## Key Features of Open WebUI ⭐

- 🚀 **Effortless Setup**: Install seamlessly using Docker or Kubernetes (kubectl, kustomize or helm) for a hassle-free experience with support for both `:ollama` and `:cuda` tagged images.

- 🤝 **Ollama/OpenAI API Integration**: Effortlessly integrate OpenAI-compatible APIs for versatile conversations alongside Ollama models. Customize the OpenAI API URL to link with **LMStudio, GroqCloud, Mistral, OpenRouter, and more**.

- 🛡️ **Granular Permissions and User Groups**: By allowing administrators to create detailed user roles and permissions, we ensure a secure user environment. This granularity not only enhances security but also allows for customized user experiences, fostering a sense of ownership and responsibility amongst users.

- 📱 **Responsive Design**: Enjoy a seamless experience across Desktop PC, Laptop, and Mobile devices.

- 📱 **Progressive Web App (PWA) for Mobile**: Enjoy a native app-like experience on your mobile device with our PWA, providing offline access on localhost and a seamless user interface.

- ✒️🔢 **Full Markdown and LaTeX Support**: Elevate your LLM experience with comprehensive Markdown and LaTeX capabilities for enriched interaction.

- 🎤📹 **Hands-Free Voice/Video Call**: Experience seamless communication with integrated hands-free voice and video call features, allowing for a more dynamic and interactive chat environment.

- 🛠️ **Model Builder**: Easily create Ollama models via the Web UI. Create and add custom characters/agents, customize chat elements, and import models effortlessly through [Open WebUI Community](https://openwebui.com/) integration.

- 🐍 **Native Python Function Calling Tool**: Enhance your LLMs with built-in code editor support in the tools workspace. Bring Your Own Function (BYOF) by simply adding your pure Python functions, enabling seamless integration with LLMs.

- 📚 **Local RAG Integration**: Dive into the future of chat interactions with groundbreaking Retrieval Augmented Generation (RAG) support. This feature seamlessly integrates document interactions into your chat experience. You can load documents directly into the chat or add files to your document library, effortlessly accessing them using the `#` command before a query.

- 🔍 **Web Search for RAG**: Perform web searches using providers like `SearXNG`, `Google PSE`, `Brave Search`, `serpstack`, `serper`, `Serply`, `DuckDuckGo`, `TavilySearch`, `SearchApi` and `Bing` and inject the results directly into your chat experience.

- 🌐 **Web Browsing Capability**: Seamlessly integrate websites into your chat experience using the `#` command followed by a URL. This feature allows you to incorporate web content directly into your conversations, enhancing the richness and depth of your interactions.

- 🎨 **Image Generation Integration**: Seamlessly incorporate image generation capabilities using options such as AUTOMATIC1111 API or ComfyUI (local), and OpenAI's DALL-E (external), enriching your chat experience with dynamic visual content.

- ⚙️ **Many Models Conversations**: Effortlessly engage with various models simultaneously, harnessing their unique strengths for optimal responses. Enhance your experience by leveraging a diverse set of models in parallel.

- 🔐 **Role-Based Access Control (RBAC)**: Ensure secure access with restricted permissions; only authorized individuals can access your Ollama, and exclusive model creation/pulling rights are reserved for administrators.

- 🌐🌍 **Multilingual Support**: Experience Open WebUI in your preferred language with our internationalization (i18n) support. Join us in expanding our supported languages! We're actively seeking contributors!

- 🧩 **Pipelines, Open WebUI Plugin Support**: Seamlessly integrate custom logic and Python libraries into Open WebUI using [Pipelines Plugin Framework](https://github.com/open-webui/pipelines). Launch your Pipelines instance, set the OpenAI URL to the Pipelines URL, and explore endless possibilities. [Examples](https://github.com/open-webui/pipelines/tree/main/examples) include **Function Calling**, User **Rate Limiting** to control access, **Usage Monitoring** with tools like Langfuse, **Live Translation with LibreTranslate** for multilingual support, **Toxic Message Filtering** and much more.

- 🌟 **Continuous Updates**: We are committed to improving Open WebUI with regular updates, fixes, and new features.

Want to learn more about Open WebUI's features? Check out our [Open WebUI documentation](https://docs.openwebui.com/features) for a comprehensive overview!

<<<<<<< HEAD
## 🔗 Also Check Out Cerebrum LLM UI Community!

Don't forget to explore our sibling project, [Cerebrum LLM UI Community](https://openwebui.com/), where you can discover, download, and explore customized Modelfiles. Cerebrum LLM UI Community offers a wide range of exciting possibilities for enhancing your chat interactions with Cerebrum LLM UI! 🚀
=======
## Sponsors 🙌

#### Emerald

<table>
  <tr>
    <td>
      <a href="https://n8n.io/" target="_blank">
        <img src="https://docs.openwebui.com/sponsors/logos/n8n.png" alt="n8n" style="width: 8rem; height: 8rem; border-radius: .75rem;" />
      </a>
    </td>
    <td>
      Does your interface have a backend yet?<br>Try <a href="https://n8n.io/">n8n</a>
    </td>
  </tr>
</table>

---

We are incredibly grateful for the generous support of our sponsors. Their contributions help us to maintain and improve our project, ensuring we can continue to deliver quality work to our community. Thank you!
>>>>>>> 23b9354c

## How to Install 🚀

### Installation via Python pip 🐍

Open WebUI can be installed using pip, the Python package installer. Before proceeding, ensure you're using **Python 3.11** to avoid compatibility issues.

1. **Install Open WebUI**:
   Open your terminal and run the following command to install Open WebUI:

   ```bash
   pip install open-webui
   ```

2. **Running Open WebUI**:
   After installation, you can start Open WebUI by executing:

   ```bash
   open-webui serve
   ```

This will start the Open WebUI server, which you can access at [http://localhost:8080](http://localhost:8080)

### Quick Start with Docker 🐳

> [!NOTE]  
> Please note that for certain Docker environments, additional configurations might be needed. If you encounter any connection issues, our detailed guide on [Open WebUI Documentation](https://docs.openwebui.com/) is ready to assist you.

### Quick Start with Docker 🐳

> [!WARNING]
> When using Docker to install Cerebrum LLM UI, make sure to include the `-v open-webui:/app/backend/data` in your Docker command. This step is crucial as it ensures your database is properly mounted and prevents any loss of data.

> [!TIP]  
> If you wish to utilize Cerebrum LLM UI with Ollama included or CUDA acceleration, we recommend utilizing our official images tagged with either `:cuda` or `:ollama`. To enable CUDA, you must install the [Nvidia CUDA container toolkit](https://docs.nvidia.com/dgx/nvidia-container-runtime-upgrade/) on your Linux/WSL system.

### Installation with Default Configuration

- **If Ollama is on your computer**, use this command:

  ```bash
  docker run -d -p 3000:8080 --add-host=host.docker.internal:host-gateway -v open-webui:/app/backend/data --name open-webui --restart always ghcr.io/open-webui/open-webui:main
  ```

- **If Ollama is on a Different Server**, use this command:

  To connect to Ollama on another server, change the `OLLAMA_BASE_URL` to the server's URL:

  ```bash
  docker run -d -p 3000:8080 -e OLLAMA_BASE_URL=https://example.com -v open-webui:/app/backend/data --name open-webui --restart always ghcr.io/open-webui/open-webui:main
  ```

  - **To run Open WebUI with Nvidia GPU support**, use this command:

  ```bash
  docker run -d -p 3000:8080 --gpus all --add-host=host.docker.internal:host-gateway -v open-webui:/app/backend/data --name open-webui --restart always ghcr.io/open-webui/open-webui:cuda
  ```

### Installation for OpenAI API Usage Only

- **If you're only using OpenAI API**, use this command:

  ```bash
  docker run -d -p 3000:8080 -e OPENAI_API_KEY=your_secret_key -v open-webui:/app/backend/data --name open-webui --restart always ghcr.io/open-webui/open-webui:main
  ```

### Installing Cerebrum LLM UI with Bundled Ollama Support

This installation method uses a single container image that bundles Cerebrum LLM UI with Ollama, allowing for a streamlined setup via a single command. Choose the appropriate command based on your hardware setup:

- **With GPU Support**:
  Utilize GPU resources by running the following command:

  ```bash
  docker run -d -p 3000:8080 --gpus=all -v ollama:/root/.ollama -v open-webui:/app/backend/data --name open-webui --restart always ghcr.io/open-webui/open-webui:ollama
  ```

- **For CPU Only**:
  If you're not using a GPU, use this command instead:

  ```bash
  docker run -d -p 3000:8080 -v ollama:/root/.ollama -v open-webui:/app/backend/data --name open-webui --restart always ghcr.io/open-webui/open-webui:ollama
  ```

Both commands facilitate a built-in, hassle-free installation of both Cerebrum LLM UI and Ollama, ensuring that you can get everything up and running swiftly.

After installation, you can access Cerebrum LLM UI at [http://localhost:3000](http://localhost:3000). Enjoy! 😄

### Other Installation Methods

We offer various installation alternatives, including non-Docker native installation methods, Docker Compose, Kustomize, and Helm. Visit our [Cerebrum LLM UI Documentation](https://docs.openwebui.com/getting-started/) or join our [Discord community](https://discord.gg/5rJgQTnV4s) for comprehensive guidance.

### Troubleshooting

Encountering connection issues? Our [Cerebrum LLM UI Documentation](https://docs.openwebui.com/troubleshooting/) has got you covered. For further assistance and to join our vibrant community, visit the [Cerebrum LLM UI Discord](https://discord.gg/5rJgQTnV4s).

#### Cerebrum LLM UI: Server Connection Error

If you're experiencing connection issues, it’s often due to the WebUI docker container not being able to reach the Ollama server at 127.0.0.1:11434 (host.docker.internal:11434) inside the container . Use the `--network=host` flag in your docker command to resolve this. Note that the port changes from 3000 to 8080, resulting in the link: `http://localhost:8080`.

**Example Docker Command**:

```bash
docker run -d --network=host -v open-webui:/app/backend/data -e OLLAMA_BASE_URL=http://127.0.0.1:11434 --name open-webui --restart always ghcr.io/open-webui/open-webui:main
```

### Keeping Your Docker Installation Up-to-Date

In case you want to update your local Docker installation to the latest version, you can do it with [Watchtower](https://containrrr.dev/watchtower/):

```bash
docker run --rm --volume /var/run/docker.sock:/var/run/docker.sock containrrr/watchtower --run-once open-webui
```

In the last part of the command, replace `open-webui` with your container name if it is different.

Check our Updating Guide available in our [Open WebUI Documentation](https://docs.openwebui.com/getting-started/updating).

### Using the Dev Branch 🌙

> [!WARNING]
> The `:dev` branch contains the latest unstable features and changes. Use it at your own risk as it may have bugs or incomplete features.

If you want to try out the latest bleeding-edge features and are okay with occasional instability, you can use the `:dev` tag like this:

```bash
docker run -d -p 3000:8080 -v open-webui:/app/backend/data --name open-webui --add-host=host.docker.internal:host-gateway --restart always ghcr.io/open-webui/open-webui:dev
```

### Offline Mode

If you are running Open WebUI in an offline environment, you can set the `HF_HUB_OFFLINE` environment variable to `1` to prevent attempts to download models from the internet.

```bash
export HF_HUB_OFFLINE=1
```

## What's Next? 🌟

Discover upcoming features on our roadmap in the [Open WebUI Documentation](https://docs.openwebui.com/roadmap/).

## License 📜

This project is licensed under the [Open WebUI License](LICENSE), a revised BSD-3-Clause license. You receive all the same rights as the classic BSD-3 license: you can use, modify, and distribute the software, including in proprietary and commercial products, with minimal restrictions. The only additional requirement is to preserve the "Open WebUI" branding, as detailed in the LICENSE file. For full terms, see the [LICENSE](LICENSE) document. 📄

## Support 💬

If you have any questions, suggestions, or need assistance, please open an issue or join our
[Cerebrum LLM UI Discord community](https://discord.gg/5rJgQTnV4s) to connect with us! 🤝

## Star History

<a href="https://star-history.com/#open-webui/open-webui&Date">
  <picture>
    <source media="(prefers-color-scheme: dark)" srcset="https://api.star-history.com/svg?repos=open-webui/open-webui&type=Date&theme=dark" />
    <source media="(prefers-color-scheme: light)" srcset="https://api.star-history.com/svg?repos=open-webui/open-webui&type=Date" />
    <img alt="Star History Chart" src="https://api.star-history.com/svg?repos=open-webui/open-webui&type=Date" />
  </picture>
</a>

---

Created by [Timothy Jaeryang Baek](https://github.com/tjbck) - Let's make Open WebUI even more amazing together! 💪<|MERGE_RESOLUTION|>--- conflicted
+++ resolved
@@ -61,32 +61,9 @@
 
 Want to learn more about Open WebUI's features? Check out our [Open WebUI documentation](https://docs.openwebui.com/features) for a comprehensive overview!
 
-<<<<<<< HEAD
 ## 🔗 Also Check Out Cerebrum LLM UI Community!
 
 Don't forget to explore our sibling project, [Cerebrum LLM UI Community](https://openwebui.com/), where you can discover, download, and explore customized Modelfiles. Cerebrum LLM UI Community offers a wide range of exciting possibilities for enhancing your chat interactions with Cerebrum LLM UI! 🚀
-=======
-## Sponsors 🙌
-
-#### Emerald
-
-<table>
-  <tr>
-    <td>
-      <a href="https://n8n.io/" target="_blank">
-        <img src="https://docs.openwebui.com/sponsors/logos/n8n.png" alt="n8n" style="width: 8rem; height: 8rem; border-radius: .75rem;" />
-      </a>
-    </td>
-    <td>
-      Does your interface have a backend yet?<br>Try <a href="https://n8n.io/">n8n</a>
-    </td>
-  </tr>
-</table>
-
----
-
-We are incredibly grateful for the generous support of our sponsors. Their contributions help us to maintain and improve our project, ensuring we can continue to deliver quality work to our community. Thank you!
->>>>>>> 23b9354c
 
 ## How to Install 🚀
 
